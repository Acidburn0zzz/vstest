// Copyright (c) Microsoft. All rights reserved.

namespace Microsoft.VisualStudio.TestPlatform.CrossPlatEngine.Execution
{
    using System;
    using System.Linq;
    using System.Collections.Generic;
    using System.Collections.ObjectModel;
    using System.Diagnostics;
    using System.Diagnostics.CodeAnalysis;
    using System.Globalization;
    using System.Threading.Tasks;

    using Microsoft.VisualStudio.TestPlatform.Common.ExtensionFramework;
    using Microsoft.VisualStudio.TestPlatform.Common.ExtensionFramework.Utilities;
    using Microsoft.VisualStudio.TestPlatform.Common.Interfaces;
    using Microsoft.VisualStudio.TestPlatform.Common.Utilities;
    using Microsoft.VisualStudio.TestPlatform.CoreUtilities.Tracing.Interfaces;
    using Microsoft.VisualStudio.TestPlatform.CrossPlatEngine.Adapter;
    using Microsoft.VisualStudio.TestPlatform.CrossPlatEngine.DataCollection;
    using Microsoft.VisualStudio.TestPlatform.CrossPlatEngine.EventHandlers;
    using Microsoft.VisualStudio.TestPlatform.ObjectModel;
    using Microsoft.VisualStudio.TestPlatform.ObjectModel.Adapter;
    using Microsoft.VisualStudio.TestPlatform.ObjectModel.Client;
    using Microsoft.VisualStudio.TestPlatform.ObjectModel.Engine;
    using Microsoft.VisualStudio.TestPlatform.ObjectModel.Engine.ClientProtocol;
    using Microsoft.VisualStudio.TestPlatform.ObjectModel.Logging;
    using Microsoft.VisualStudio.TestPlatform.ObjectModel.Utilities;
<<<<<<< HEAD
    using Microsoft.VisualStudio.TestPlatform.CoreUtilities.Tracing.Interfaces;
    using Microsoft.VisualStudio.TestPlatform.CrossPlatEngine.DataCollection;
    using Microsoft.VisualStudio.TestPlatform.CrossPlatEngine.EventHandlers;
=======

    using CrossPlatEngineResources = Microsoft.VisualStudio.TestPlatform.CrossPlatEngine.Resources.Resources;
>>>>>>> 393ade15

    /// <summary>
    /// The base run tests.
    /// </summary>
    internal abstract class BaseRunTests
    {
        #region private fields

        private string runSettings;
        private TestExecutionContext testExecutionContext;
        private ITestRunEventsHandler testRunEventsHandler;
        private InProcDataCollectionExtensionManager inProcDataCollectionExtensionManager;
        private ITestRunCache testRunCache;

        /// <summary>
        /// Specifies that the test run cancellation is requested
        /// </summary>
        private volatile bool isCancellationRequested;

        /// <summary>
        /// Active executor which is executing the tests currently
        /// </summary>
        private ITestExecutor activeExecutor;
        private ITestCaseEventsHandler testCaseEventsHandler;
        private RunContext runContext;
        private FrameworkHandle frameworkHandle;

        private ICollection<string> executorUrisThatRanTests;
        private ITestPlatformEventSource testPlatformEventSource;

        #endregion

        #region Constructor

        /// <summary>
        /// Initializes a new instance of the <see cref="BaseRunTests"/> class.
        /// </summary>
        /// <param name="runSettings"> The run settings. </param>
        /// <param name="testExecutionContext"> The test execution context. </param>
        /// <param name="testCaseEventsHandler"> The test case events handler. </param>
        /// <param name="testRunEventsHandler"> The test run events handler. </param>
        /// <param name="testPlatformEventSource"></param>
        protected BaseRunTests(string runSettings, TestExecutionContext testExecutionContext, ITestCaseEventsHandler testCaseEventsHandler, ITestRunEventsHandler testRunEventsHandler, ITestPlatformEventSource testPlatformEventSource)
        {
            this.runSettings = runSettings;
            this.testExecutionContext = testExecutionContext;
            this.testCaseEventsHandler = testCaseEventsHandler;
            this.testRunEventsHandler = testRunEventsHandler;

            this.isCancellationRequested = false;
            this.testPlatformEventSource = testPlatformEventSource;
            this.SetContext();
        }

        private void SetContext()
        {
            this.testRunCache = new TestRunCache(testExecutionContext.FrequencyOfRunStatsChangeEvent, testExecutionContext.RunStatsChangeEventTimeout, this.OnCacheHit);
            this.inProcDataCollectionExtensionManager = new InProcDataCollectionExtensionManager(runSettings, testRunCache);

            // Verify if datacollection is enabled and wrap the testcasehandler around to get the events 
            if (inProcDataCollectionExtensionManager.IsInProcDataCollectionEnabled)
            {
                this.testCaseEventsHandler = new TestCaseEventsHandler(inProcDataCollectionExtensionManager, this.testCaseEventsHandler);
            }
            else
            {
                // No need to call any methods on this, if inproc-datacollection is not enabled
                inProcDataCollectionExtensionManager = null;
            }

            this.runContext = new RunContext();
            this.runContext.RunSettings = RunSettingsUtilities.CreateAndInitializeRunSettings(this.runSettings);
            this.runContext.KeepAlive = this.testExecutionContext.KeepAlive;
            this.runContext.InIsolation = this.testExecutionContext.InIsolation;
            this.runContext.IsDataCollectionEnabled = this.testExecutionContext.IsDataCollectionEnabled;
            this.runContext.IsBeingDebugged = this.testExecutionContext.IsDebug;

            var runConfig = XmlRunSettingsUtilities.GetRunConfigurationNode(this.runSettings);
            this.runContext.TestRunDirectory = RunSettingsUtilities.GetTestResultsDirectory(runConfig);
            this.runContext.SolutionDirectory = RunSettingsUtilities.GetSolutionDirectory(runConfig);

            this.frameworkHandle = new FrameworkHandle(
                this.testCaseEventsHandler,
                this.testRunCache,
                this.testExecutionContext,
                this.testRunEventsHandler);

            this.executorUrisThatRanTests = new List<string>();
        }

        #endregion

        #region Properties

        /// <summary>
        /// Gets the run settings.
        /// </summary>
        protected string RunSettings => this.runSettings;

        /// <summary>
        /// Gets the test execution context.
        /// </summary>
        protected TestExecutionContext TestExecutionContext => this.testExecutionContext;

        /// <summary>
        /// Gets the test run events handler.
        /// </summary>
        protected ITestRunEventsHandler TestRunEventsHandler => this.testRunEventsHandler;

        /// <summary>
        /// Gets the test run cache.
        /// </summary>
        protected ITestRunCache TestRunCache => this.testRunCache;

        protected bool IsCancellationRequested => this.isCancellationRequested;

        protected RunContext RunContext => this.runContext;

        protected FrameworkHandle FrameworkHandle => this.frameworkHandle;

        protected ICollection<string> ExecutorUrisThatRanTests => this.executorUrisThatRanTests;

        #endregion

        #region Public methods

        public void RunTests()
        {
            using (testRunCache)
            {
                TimeSpan elapsedTime = TimeSpan.Zero;

                Exception exception = null;
                bool isAborted = false;
                bool shutdownAfterRun = false;

                try
                {
                    // Call Session-Start event on in-proc datacollectors
                    this.inProcDataCollectionExtensionManager?.TriggerTestSessionStart();

                    elapsedTime = this.RunTestsInternal();

                    // Flush any results cached by in-proc manager
                    inProcDataCollectionExtensionManager?.FlushLastChunkResults();

                    // Check the adapter setting for shutting down this process after run
                    shutdownAfterRun = this.frameworkHandle.EnableShutdownAfterTestRun;
                }
                catch (Exception ex)
                {
                    if (EqtTrace.IsErrorEnabled)
                    {
                        EqtTrace.Error("BaseRunTests.RunTests: Failed to run the tests. Reason: {0}.", ex);
                    }

                    exception = new Exception(ex.Message, ex.InnerException);

                    isAborted = true;
                }
                finally
                {
                    // Trigger Session End on in-proc datacollectors
                    inProcDataCollectionExtensionManager?.TriggerTestSessionEnd();

                    try
                    {
                        // Send the test run complete event.
                        this.RaiseTestRunComplete(exception, this.isCancellationRequested, isAborted, shutdownAfterRun, elapsedTime);
                    }
                    catch (Exception ex2)
                    {
                        if (EqtTrace.IsErrorEnabled)
                        {
                            EqtTrace.Error("BaseRunTests.RunTests: Failed to raise runCompletion error. Reason: {0}.", ex2);
                        }

                        // TODO: aajohn this does not crash the process currently because of the job queue.
                        // Let the process crash
                        throw;
                    }
                }
            }

            EqtTrace.Verbose("BaseRunTests.RunTests: Run is complete.");
        }

        internal void Abort()
        {
            EqtTrace.Verbose("BaseRunTests.Abort: Calling RaiseTestRunComplete");
            this.RaiseTestRunComplete(exception: null, canceled: this.isCancellationRequested, aborted: true, adapterHintToShutdownAfterRun: false, elapsedTime: TimeSpan.Zero);
        }

        /// <summary>
        /// Cancel the current run by setting cancellation token for active executor
        /// </summary>
        internal void Cancel()
        {
            ITestExecutor activeExecutor = this.activeExecutor;
            isCancellationRequested = true;
            if (activeExecutor != null)
            {
                Task.Run(() => CancelTestRunInternal(this.activeExecutor));
            }
        }

        private void CancelTestRunInternal(ITestExecutor executor)
        {
            try
            {
                activeExecutor.Cancel();
            }
            catch (Exception e)
            {
                EqtTrace.Info("{0}.Cancel threw an exception: {1} ", executor.GetType().FullName, e);
            }
        }

        #endregion

        #region Abstract methods

        protected abstract void BeforeRaisingTestRunComplete(bool exceptionsHitDuringRunTests);

        protected abstract IEnumerable<Tuple<Uri, string>> GetExecutorUriExtensionMap(IFrameworkHandle testExecutorFrameworkHandle, RunContext runContext);

        protected abstract void InvokeExecutor(LazyExtension<ITestExecutor, ITestExecutorCapabilities> executor, Tuple<Uri, string> executorUriExtensionTuple, RunContext runContext, IFrameworkHandle frameworkHandle);

        #endregion

        #region Private methods

        private TimeSpan RunTestsInternal()
        {
            long totalTests = 0;

            var executorUriExtensionMap = this.GetExecutorUriExtensionMap(this.frameworkHandle, this.runContext);

            // Set on the logger the TreatAdapterErrorAsWarning setting from runsettings.
            this.SetAdapterLoggingSettings();

            var stopwatch = new Stopwatch();
            stopwatch.Start();
            this.testPlatformEventSource.ExecutionStart();
            var exceptionsHitDuringRunTests = this.RunTestInternalWithExecutors(
                executorUriExtensionMap,
                totalTests);

            stopwatch.Stop();
            this.testPlatformEventSource.ExecutionStop(this.testRunCache.TotalExecutedTests);
            this.BeforeRaisingTestRunComplete(exceptionsHitDuringRunTests);
            return stopwatch.Elapsed;
        }

        [SuppressMessage("Microsoft.Design", "CA1031:DoNotCatchGeneralExceptionTypes", Justification = "This methods must call all possible executors and not fail on crash in any executor.")]
        private bool RunTestInternalWithExecutors(IEnumerable<Tuple<Uri, string>> executorUriExtensionMap, long totalTests)
        {
            // Call the executor for each group of tests.
            var exceptionsHitDuringRunTests = false;

            foreach (var executorUriExtensionTuple in executorUriExtensionMap)
            {
                // Get the executor
                var extensionManager = this.GetExecutorExtensionManager(executorUriExtensionTuple.Item2);

                // Look up the executor.
                var executor = extensionManager.TryGetTestExtension(executorUriExtensionTuple.Item1);
                if (executor != null)
                {
                    try
                    {
                        if (EqtTrace.IsVerboseEnabled)
                        {
                            EqtTrace.Verbose(
                                "BaseRunTests.RunTestInternalWithExecutors: Running tests for {0}",
                                executor.Metadata.ExtensionUri);
                        }

                        // set the active executor
                        this.activeExecutor = executor.Value;

                        // If test run cancellation is requested, skip the next executor
                        if (this.isCancellationRequested)
                        {
                            break;
                        }
                        var currentTotalTests = this.testRunCache.TotalExecutedTests;
                        this.testPlatformEventSource.AdapterExecutionStart(executorUriExtensionTuple.Item1.AbsoluteUri);

                        // Run the tests.
                        this.InvokeExecutor(executor, executorUriExtensionTuple, this.runContext, this.frameworkHandle);

                        this.testPlatformEventSource.AdapterExecutionStop(this.testRunCache.TotalExecutedTests - currentTotalTests);

                        // Identify whether the executor did run any tests at all  
                        if (this.testRunCache.TotalExecutedTests > totalTests)
                        {
                            this.executorUrisThatRanTests.Add(executorUriExtensionTuple.Item1.AbsoluteUri);
                            totalTests = this.testRunCache.TotalExecutedTests;
                        }

                        if (EqtTrace.IsVerboseEnabled)
                        {
                            EqtTrace.Verbose(
                                "TestExecutionManager.RunTestInternalWithExecutors: Completed running tests for {0}",
                                executor.Metadata.ExtensionUri);
                        }
                    }
                    catch (Exception e)
                    {
                        exceptionsHitDuringRunTests = true;

                        if (EqtTrace.IsErrorEnabled)
                        {
                            EqtTrace.Error(
                                "TestExecutionManager.RunTestInternalWithExecutors: An exception occurred while invoking executor {0}. {1}.",
                                executorUriExtensionTuple.Item1,
                                e);
                        }

                        this.TestRunEventsHandler?.HandleLogMessage(
                            TestMessageLevel.Error,
                            string.Format(
                                CultureInfo.CurrentCulture,
                                CrossPlatEngineResources.ExceptionFromRunTests,
                                executorUriExtensionTuple.Item1,
                                ExceptionUtilities.GetExceptionMessage(e)));
                    }
                    finally
                    {
                        this.activeExecutor = null;
                    }
                }
                else
                {
                    // Commenting this out because of a compatibility issue with Microsoft.Dotnet.ProjectModel released on nuGet.org.
                    //var runtimeVersion = string.Concat(PlatformServices.Default.Runtime.RuntimeType, " ",
                    //    PlatformServices.Default.Runtime.RuntimeVersion);
                    var runtimeVersion = " ";
                    this.TestRunEventsHandler?.HandleLogMessage(
                        TestMessageLevel.Warning,
                        string.Format(CultureInfo.CurrentUICulture, CrossPlatEngineResources.NoMatchingExecutor, executorUriExtensionTuple.Item1, runtimeVersion));
                }
            }

            return exceptionsHitDuringRunTests;
        }

        private TestExecutorExtensionManager GetExecutorExtensionManager(string extensionAssembly)
        {
            try
            {
                if (string.IsNullOrEmpty(extensionAssembly)
                    || string.Equals(extensionAssembly, ObjectModel.Constants.UnspecifiedAdapterPath))
                {
                    // full execution. Since the extension manager is cached this can be created multiple times without harming performance.
                    return TestExecutorExtensionManager.Create();
                }
                else
                {
                    return TestExecutorExtensionManager.GetExecutionExtensionManager(extensionAssembly);
                }
            }
            catch (Exception ex)
            {
                EqtTrace.Error(
                    "BaseRunTests: GetExecutorExtensionManager: Exception occured while loading extensions {0}",
                    ex);

                return null;
            }
        }

        private void SetAdapterLoggingSettings()
        {
            // Todo: aajohn enable the below once runsettings is in.
            //var sessionMessageLogger = testExecutorFrameworkHandle as TestSessionMessageLogger;
            //if (sessionMessageLogger != null
            //        && testExecutionContext != null
            //        && testExecutionContext.TestRunConfiguration != null)
            //{
            //    sessionMessageLogger.TreatTestAdapterErrorsAsWarnings
            //        = testExecutionContext.TestRunConfiguration.TreatTestAdapterErrorsAsWarnings;
            //}
        }

        /// <summary>
        /// Raise the test run complete event.
        /// </summary>
        private void RaiseTestRunComplete(
            Exception exception,
            bool canceled,
            bool aborted,
            bool adapterHintToShutdownAfterRun,
            TimeSpan elapsedTime)
        {
            var runStats = this.testRunCache?.TestRunStatistics ?? new TestRunStatistics(new Dictionary<TestOutcome, long>());
            var lastChunk = this.testRunCache?.GetLastChunk() ?? new List<TestResult>();

            if (this.testRunEventsHandler != null)
            {
                Collection<AttachmentSet> attachments = this.frameworkHandle?.Attachments;
                var testRunCompleteEventArgs = new TestRunCompleteEventArgs(
                    runStats,
                    canceled,
                    aborted,
                    exception,
                    attachments,
                    elapsedTime);

                var testRunChangedEventArgs = new TestRunChangedEventArgs(runStats, lastChunk, Enumerable.Empty<TestCase>());

                this.testRunEventsHandler.HandleTestRunComplete(
                    testRunCompleteEventArgs,
                    testRunChangedEventArgs,
                    attachments,
                    this.executorUrisThatRanTests);
            }
            else
            {
                EqtTrace.Warning("Could not pass run completion as the callback is null. Aborted :{0}", aborted);
            }
        }

        private void OnCacheHit(TestRunStatistics testRunStats, ICollection<TestResult> results, ICollection<TestCase> inProgressTests)
        {
            if (this.testRunEventsHandler != null)
            {
                var testRunChangedEventArgs = new TestRunChangedEventArgs(testRunStats, results, inProgressTests);
                this.testRunEventsHandler.HandleTestRunStatsChange(testRunChangedEventArgs);
            }
            else
            {
                if (EqtTrace.IsErrorEnabled)
                {
                    EqtTrace.Error("BaseRunTests.OnCacheHit: Unable to send TestRunStatsChange Event as TestRunEventsHandler is NULL");
                }
            }
        }

        #endregion
    }
}<|MERGE_RESOLUTION|>--- conflicted
+++ resolved
@@ -26,14 +26,8 @@
     using Microsoft.VisualStudio.TestPlatform.ObjectModel.Engine.ClientProtocol;
     using Microsoft.VisualStudio.TestPlatform.ObjectModel.Logging;
     using Microsoft.VisualStudio.TestPlatform.ObjectModel.Utilities;
-<<<<<<< HEAD
-    using Microsoft.VisualStudio.TestPlatform.CoreUtilities.Tracing.Interfaces;
-    using Microsoft.VisualStudio.TestPlatform.CrossPlatEngine.DataCollection;
-    using Microsoft.VisualStudio.TestPlatform.CrossPlatEngine.EventHandlers;
-=======
 
     using CrossPlatEngineResources = Microsoft.VisualStudio.TestPlatform.CrossPlatEngine.Resources.Resources;
->>>>>>> 393ade15
 
     /// <summary>
     /// The base run tests.
