// Copyright (c) Microsoft Corporation. All rights reserved.
// Licensed under the MIT license. See LICENSE file in the project root for full license information.

namespace Microsoft.TestPlatform.CommunicationUtilities.UnitTests
{
    using System;
    using System.Collections.Generic;
<<<<<<< HEAD
    using System.Net;
    using System.Threading;
    using System.Threading.Tasks;

=======
    using System.Linq;
>>>>>>> 8e985cea
    using Microsoft.VisualStudio.TestPlatform.CommunicationUtilities;
    using Microsoft.VisualStudio.TestPlatform.CommunicationUtilities.Interfaces;
    using Microsoft.VisualStudio.TestPlatform.CommunicationUtilities.ObjectModel;
    using Microsoft.VisualStudio.TestPlatform.ObjectModel;
    using Microsoft.VisualStudio.TestPlatform.ObjectModel.Client;
    using Microsoft.VisualStudio.TestPlatform.ObjectModel.Logging;
    using Microsoft.VisualStudio.TestTools.UnitTesting;
    using Moq;
<<<<<<< HEAD
    using CommunicationUtilitiesResources = Microsoft.VisualStudio.TestPlatform.CommunicationUtilities.Resources.Resources;
=======
>>>>>>> 8e985cea

    [TestClass]
    public class TestRequestSenderTests
    {
<<<<<<< HEAD
        private ITestRequestSender testRequestSender;
        private Mock<ICommunicationManager> mockCommunicationManager;
        private Mock<IDataSerializer> mockDataSerializer;
        private ProtocolConfig protocolConfig = new ProtocolConfig { Version = 2 };
        private TestHostConnectionInfo connectionInfo;

        [TestInitialize]
        public void TestInit()
        {
            this.connectionInfo = new TestHostConnectionInfo
            {
                                          Endpoint = IPAddress.Loopback + ":0",
                                          Role = ConnectionRole.Client,
                                          Transport = Transport.Sockets
                                      };
            this.mockCommunicationManager = new Mock<ICommunicationManager>();
            this.mockDataSerializer = new Mock<IDataSerializer>();
            this.testRequestSender = new TestRequestSender(this.mockCommunicationManager.Object, this.connectionInfo, this.mockDataSerializer.Object, this.protocolConfig);
            this.CheckAndSetProtocolVersion();
=======
        private const int DUMMYPROTOCOLVERSION = 42;
        private const int DEFAULTPROTOCOLVERSION = 1;
        private const int DUMMYNEGOTIATEDPROTOCOLVERSION = 41;

        private readonly ITestRequestSender testRequestSender;
        private readonly Mock<ICommunicationServer> mockServer;
        private readonly Mock<IDataSerializer> mockDataSerializer;
        private readonly Mock<ICommunicationChannel> mockChannel;

        private readonly ConnectedEventArgs connectedEventArgs;
        private readonly List<string> pathToAdditionalExtensions = new List<string> { "Hello", "World" };
        private readonly Mock<ITestDiscoveryEventsHandler> mockDiscoveryEventsHandler;
        private readonly Mock<ITestRunEventsHandler> mockExecutionEventsHandler;
        private readonly TestRunCriteriaWithSources testRunCriteriaWithSources;

        public TestRequestSenderTests()
        {
            this.mockChannel = new Mock<ICommunicationChannel>();
            this.mockServer = new Mock<ICommunicationServer>();
            this.mockDataSerializer = new Mock<IDataSerializer>();
            this.testRequestSender = new TestableTestRequestSender(this.mockServer.Object, this.mockDataSerializer.Object, new ProtocolConfig { Version = DUMMYPROTOCOLVERSION });

            this.connectedEventArgs = new ConnectedEventArgs(this.mockChannel.Object);
            this.mockDiscoveryEventsHandler = new Mock<ITestDiscoveryEventsHandler>();
            this.mockExecutionEventsHandler = new Mock<ITestRunEventsHandler>();
            this.testRunCriteriaWithSources = new TestRunCriteriaWithSources(new Dictionary<string, IEnumerable<string>>(), "runsettings", null);
>>>>>>> 8e985cea
        }

        [TestMethod]
        public void InitializeCommunicationShouldHostServerAndAcceptClient()
        {
<<<<<<< HEAD
            this.mockCommunicationManager.Setup(mc => mc.HostServer(new IPEndPoint(IPAddress.Loopback, 0))).Returns(new IPEndPoint(IPAddress.Loopback, 123));

            var port = this.testRequestSender.InitializeCommunication();

            this.mockCommunicationManager.Verify(mc => mc.HostServer(new IPEndPoint(IPAddress.Loopback, 0)), Times.Once);
            this.mockCommunicationManager.Verify(mc => mc.AcceptClientAsync(), Times.Once);
            Assert.AreEqual(port, 123, "Correct port must be returned.");
        }

        [TestMethod]
        public void InitializeCommunicationShouldSetUpClientIfTestRunnerIsClient()
        {
            this.mockCommunicationManager.Setup(mc => mc.SetupClientAsync(new IPEndPoint(IPAddress.Loopback, 0)));

            // These settings are that of Test runtime(testhost)
            this.connectionInfo = new TestHostConnectionInfo
            {
                                          Endpoint = IPAddress.Loopback + ":0",
                                          Role = ConnectionRole.Host,
                Transport = Transport.Sockets
                                      };
            this.testRequestSender = new TestRequestSender(this.mockCommunicationManager.Object, this.connectionInfo, this.mockDataSerializer.Object, this.protocolConfig);
            this.CheckAndSetProtocolVersion();

            this.testRequestSender.InitializeCommunication();

            this.mockCommunicationManager.Verify(mc => mc.SetupClientAsync(new IPEndPoint(IPAddress.Loopback, 0)), Times.Once);
        }

        [TestMethod]
        public void WaitForRequestHandlerConnectionShouldCallWaitForClientConnection()
=======
            var port = this.SetupFakeCommunicationChannel();

            this.mockServer.Verify(mc => mc.Start(), Times.Once);
            Assert.AreEqual(port, "123", "Correct port must be returned.");
        }

        [TestMethod]
        public void WaitForRequestHandlerConnectionShouldWaitForClientToConnect()
>>>>>>> 8e985cea
        {
            this.SetupFakeCommunicationChannel();

            var connected = this.testRequestSender.WaitForRequestHandlerConnection(1);

            Assert.IsTrue(connected);
        }

        [TestMethod]
        public void WaitForRequestHandlerConnectionShouldCallWaitForServerConnectionIfTestRunnerIsClient()
        {
            // These settings are that of Test runtime(testhost)
            this.connectionInfo = new TestHostConnectionInfo
            {
                                          Endpoint = IPAddress.Loopback + ":0",
                                          Role = ConnectionRole.Host,
                Transport = Transport.Sockets
                                      };

            this.testRequestSender = new TestRequestSender(this.mockCommunicationManager.Object, this.connectionInfo, this.mockDataSerializer.Object, this.protocolConfig);
            this.CheckAndSetProtocolVersion();

            this.testRequestSender.WaitForRequestHandlerConnection(123);

            this.mockCommunicationManager.Verify(mc => mc.WaitForServerConnection(123), Times.Once);
        }

        [TestMethod]
        public void CloseShouldCallStopServerOnCommunicationManager()
        {
            this.testRequestSender.Close();

            this.mockServer.Verify(mc => mc.Stop(), Times.Once);
        }

        [TestMethod]
        public void DisposeShouldCallStopServerOnCommunicationManager()
        {
            this.testRequestSender.Dispose();

            this.mockServer.Verify(mc => mc.Stop(), Times.Once);
        }

        [TestMethod]
        public void EndSessionShouldSendSessionEndMessage()
        {
            this.SetupFakeCommunicationChannel();

            this.testRequestSender.EndSession();

            this.mockDataSerializer.Verify(ds => ds.SerializeMessage(MessageType.SessionEnd), Times.Once);
            this.mockChannel.Verify(c => c.Send(It.IsAny<string>()), Times.Once);
        }

        [TestMethod]
        public void EndSessionShouldNotSendSessionEndMessageIfClientDisconnected()
        {
            this.SetupFakeCommunicationChannel();
            this.testRequestSender.DiscoverTests(new DiscoveryCriteria(), this.mockDiscoveryEventsHandler.Object);
            this.RaiseClientDisconnectedEvent();

            this.testRequestSender.EndSession();

            this.mockDataSerializer.Verify(ds => ds.SerializeMessage(MessageType.SessionEnd), Times.Never);
        }

        [TestMethod]
        public void EndSessionShouldNotSendSessionEndMessageIfTestHostProcessExited()
        {
            this.SetupFakeCommunicationChannel();
            this.testRequestSender.StartTestRun(this.testRunCriteriaWithSources, this.mockExecutionEventsHandler.Object);
            this.testRequestSender.OnClientProcessExit("Dummy Message");

            this.testRequestSender.EndSession();

            this.mockDataSerializer.Verify(ds => ds.SerializeMessage(MessageType.SessionEnd), Times.Once);
        }

        [DataTestMethod]
        [DataRow("")]
        [DataRow(" ")]
        [DataRow(null)]
        public void OnClientProcessExitShouldSendErrorMessageIfStdErrIsEmpty(string stderr)
        {
            this.SetupFakeCommunicationChannel();
            this.testRequestSender.DiscoverTests(new DiscoveryCriteria(), this.mockDiscoveryEventsHandler.Object);

            this.testRequestSender.OnClientProcessExit(stderr);

            var expectedErrorMessage = "Reason: " + stderr;
            this.RaiseClientDisconnectedEvent();
            this.mockDiscoveryEventsHandler.Verify(eh => eh.HandleLogMessage(TestMessageLevel.Error, It.Is<string>(s => s.EndsWith(expectedErrorMessage))), Times.Once);
        }

        [TestMethod]
        public void OnClientProcessExitShouldNotSendErrorMessageIfOperationNotStarted()
        {
<<<<<<< HEAD
            var mockCommunicationManager = new Mock<ICommunicationManager>();
            var message = new Message() { MessageType = MessageType.VersionCheck, Payload = this.protocolConfig.Version };
            mockCommunicationManager.Setup(mc => mc.ReceiveMessage()).Returns(message);
            var testRequestSender = new TestRequestSender(mockCommunicationManager.Object, default(TestHostConnectionInfo),  this.mockDataSerializer.Object, this.protocolConfig);
=======
            this.SetupFakeCommunicationChannel();
>>>>>>> 8e985cea

            this.testRequestSender.OnClientProcessExit("Dummy Stderr");

            this.RaiseClientDisconnectedEvent();
            this.mockDiscoveryEventsHandler.Verify(eh => eh.HandleLogMessage(TestMessageLevel.Error, It.Is<string>(s => s.Contains("Dummy Stderr"))), Times.Never);
        }

        [TestMethod]
        public void OnClientProcessExitShouldNotSendRawMessageIfOperationNotStarted()
        {
<<<<<<< HEAD
            var mockCommunicationManager = new Mock<ICommunicationManager>();
            var message = new Message() { MessageType = MessageType.ProtocolError, Payload = null };
            mockCommunicationManager.Setup(mc => mc.ReceiveMessage()).Returns(message);
            var testRequestSender = new TestRequestSender(mockCommunicationManager.Object, default(TestHostConnectionInfo),  this.mockDataSerializer.Object, this.protocolConfig);
=======
            this.SetupFakeCommunicationChannel();
>>>>>>> 8e985cea

            this.testRequestSender.OnClientProcessExit("Dummy Stderr");

            this.RaiseClientDisconnectedEvent();
            this.mockDataSerializer.Verify(ds => ds.SerializePayload(MessageType.TestMessage, It.Is<TestMessagePayload>(p => p.Message.Contains("Dummy Stderr"))), Times.Never);
            this.mockExecutionEventsHandler.Verify(eh => eh.HandleRawMessage(It.IsAny<string>()), Times.Never);
        }

        #region Version Check Tests

        [TestMethod]
        public void CheckVersionWithTestHostShouldSendHighestSupportedVersion()
        {
<<<<<<< HEAD
            var mockCommunicationManager = new Mock<ICommunicationManager>();
            var message = new Message() { MessageType = MessageType.TestCasesFound, Payload = null };
            mockCommunicationManager.Setup(mc => mc.ReceiveMessage()).Returns(message);
            var testRequestSender = new TestRequestSender(mockCommunicationManager.Object, default(TestHostConnectionInfo),  this.mockDataSerializer.Object, this.protocolConfig);
=======
            this.SetupDeserializeMessage(MessageType.VersionCheck, 99);
            this.SetupRaiseMessageReceivedOnCheckVersion();
            this.SetupFakeCommunicationChannel();

            this.testRequestSender.CheckVersionWithTestHost();
>>>>>>> 8e985cea

            this.mockDataSerializer.Verify(ds => ds.SerializePayload(MessageType.VersionCheck, DUMMYPROTOCOLVERSION), Times.Once);
            this.mockChannel.Verify(mc => mc.Send(It.IsAny<string>()), Times.Once);
        }

        [TestMethod]
        public void CheckVersionWithTestHostShouldThrowIfTestHostVersionDoesNotMatch()
        {
            this.SetupDeserializeMessage(MessageType.ProtocolError, string.Empty);
            this.SetupRaiseMessageReceivedOnCheckVersion();
            this.SetupFakeCommunicationChannel();

            Assert.ThrowsException<TestPlatformException>(() => this.testRequestSender.CheckVersionWithTestHost());
        }

        [TestMethod]
        public void CheckVersionWithTestHostShouldThrowIfUnexpectedResponseIsReceived()
        {
            this.SetupDeserializeMessage(MessageType.TestCasesFound, string.Empty);
            this.SetupRaiseMessageReceivedOnCheckVersion();
            this.SetupFakeCommunicationChannel();

            Assert.ThrowsException<TestPlatformException>(() => this.testRequestSender.CheckVersionWithTestHost());
        }

        #endregion

        #region Discovery Protocol Tests
        [TestMethod]
        public void InitializeDiscoveryShouldSendCommunicationMessageWithCorrectParameters()
        {
            this.SetupFakeCommunicationChannel();

            this.testRequestSender.InitializeDiscovery(this.pathToAdditionalExtensions, false);

            this.mockDataSerializer.Verify(d => d.SerializePayload(MessageType.DiscoveryInitialize, this.pathToAdditionalExtensions, 1), Times.Once);
            this.mockChannel.Verify(mc => mc.Send(It.IsAny<string>()), Times.Once);
        }

        [TestMethod]
        public void InitializeDiscoveryShouldSendCommunicationMessageWithCorrectParametersWithVersion()
        {
            this.SetupFakeChannelWithVersionNegotiation(DUMMYNEGOTIATEDPROTOCOLVERSION);

            this.testRequestSender.InitializeDiscovery(this.pathToAdditionalExtensions, false);

            this.mockDataSerializer.Verify(d => d.SerializePayload(MessageType.DiscoveryInitialize, this.pathToAdditionalExtensions, DUMMYNEGOTIATEDPROTOCOLVERSION), Times.Once);
        }

        [TestMethod]
        public void DiscoverTestsShouldSendStartDiscoveryMessageOnChannel()
        {
<<<<<<< HEAD
            var sources = new List<string>() { "Hello", "World" };
            string settingsXml = "SettingsXml";
            var mockHandler = new Mock<ITestDiscoveryEventsHandler2>();
            var discoveryCriteria = new DiscoveryCriteria(sources, 100, settingsXml);
=======
            this.SetupFakeCommunicationChannel();
>>>>>>> 8e985cea

            this.testRequestSender.DiscoverTests(new DiscoveryCriteria(), this.mockDiscoveryEventsHandler.Object);

            this.mockDataSerializer.Verify(
                s => s.SerializePayload(MessageType.StartDiscovery, It.IsAny<DiscoveryCriteria>(), DEFAULTPROTOCOLVERSION),
                Times.Once);
            this.mockChannel.Verify(mc => mc.Send(It.IsAny<string>()), Times.Once);
        }

        [TestMethod]
        public void DiscoverTestsShouldSendStartDiscoveryMessageOnChannelWithVersion()
        {
            this.SetupFakeChannelWithVersionNegotiation(DUMMYNEGOTIATEDPROTOCOLVERSION);

            this.testRequestSender.DiscoverTests(new DiscoveryCriteria(), this.mockDiscoveryEventsHandler.Object);

            this.mockDataSerializer.Verify(
                s => s.SerializePayload(MessageType.StartDiscovery, It.IsAny<DiscoveryCriteria>(), DUMMYNEGOTIATEDPROTOCOLVERSION),
                Times.Once);
        }

        [TestMethod]
        public void DiscoverTestsShouldNotifyRawMessageOnMessageReceived()
        {
<<<<<<< HEAD
            var sources = new List<string>() { "Hello", "World" };
            string settingsXml = "SettingsXml";
            var mockHandler = new Mock<ITestDiscoveryEventsHandler2>();
            var discoveryCriteria = new DiscoveryCriteria(sources, 100, settingsXml);
=======
            this.SetupDeserializeMessage(MessageType.TestMessage, new TestMessagePayload());
            this.SetupFakeCommunicationChannel();
>>>>>>> 8e985cea

            this.testRequestSender.DiscoverTests(new DiscoveryCriteria(), this.mockDiscoveryEventsHandler.Object);

            this.RaiseMessageReceivedEvent();
            this.mockDiscoveryEventsHandler.Verify(eh => eh.HandleRawMessage("DummyData"), Times.Once);
        }

        [TestMethod]
        public void DiscoverTestsShouldNotifyDiscoveredTestsOnTestCasesFoundMessageReceived()
        {
            this.SetupDeserializeMessage<IEnumerable<TestCase>>(MessageType.TestCasesFound, new TestCase[2]);
            this.SetupFakeCommunicationChannel();

            this.testRequestSender.DiscoverTests(new DiscoveryCriteria(), this.mockDiscoveryEventsHandler.Object);

            this.RaiseMessageReceivedEvent();
            this.mockDiscoveryEventsHandler.Verify(eh => eh.HandleDiscoveredTests(It.Is<IEnumerable<TestCase>>(t => t.Count() == 2)));
        }

        [TestMethod]
        public void DiscoverTestsShouldNotifyDiscoveryCompleteOnCompleteMessageReceived()
        {
<<<<<<< HEAD
            var sources = new List<string>() { "Hello", "World" };
            string settingsXml = "SettingsXml";
            var mockHandler = new Mock<ITestDiscoveryEventsHandler2>();
            var discoveryCriteria = new DiscoveryCriteria(sources, 100, settingsXml);
=======
            var completePayload = new DiscoveryCompletePayload { TotalTests = 10, IsAborted = true };
            this.SetupDeserializeMessage(MessageType.DiscoveryComplete, completePayload);
            this.SetupFakeCommunicationChannel();
>>>>>>> 8e985cea

            this.testRequestSender.DiscoverTests(new DiscoveryCriteria(), this.mockDiscoveryEventsHandler.Object);

            this.RaiseMessageReceivedEvent();
            this.mockDiscoveryEventsHandler.Verify(eh => eh.HandleDiscoveryComplete(10, null, true));
        }

        [TestMethod]
        public void DiscoverTestShouldNotifyLogMessageOnTestMessageReceived()
        {
            var message = new TestMessagePayload { MessageLevel = TestMessageLevel.Error, Message = "Message1" };
            this.SetupDeserializeMessage(MessageType.TestMessage, message);
            this.SetupFakeCommunicationChannel();

<<<<<<< HEAD
            this.mockCommunicationManager.Verify(mc => mc.SendMessage(MessageType.StartDiscovery, discoveryCriteria, this.protocolConfig.Version), Times.Once);
            this.mockDataSerializer.Verify(ds => ds.DeserializeMessage(rawMessage), Times.Once);
            mockHandler.Verify(mh => mh.HandleDiscoveryComplete(It.IsAny<DiscoveryCompleteEventArgs>(), null), Times.Once);
            mockHandler.Verify(mh => mh.HandleRawMessage(rawMessage), Times.Once);
        }

        [TestMethod]
        public void DiscoverTestsShouldCollectMetricsOnHandleDiscoveryComplete()
        {
            var dict = new Dictionary<string, object>();
            dict.Add("DummyMessage", "DummyValue");

            var mockHandler = new Mock<ITestDiscoveryEventsHandler2>();
            var rawMessage = "RunComplete";
            var completePayload = new DiscoveryCompletePayload()
                                      {
                                          IsAborted = false,
                                          LastDiscoveredTests = null,
                                          TotalTests = 1,
                                          Metrics = dict
                                      };
            var message = new Message() { MessageType = MessageType.DiscoveryComplete, Payload = null };

            this.SetupReceiveRawMessageAsyncAndDeserializeMessageAndInitialize(rawMessage, message);
            this.mockDataSerializer.Setup(ds => ds.DeserializePayload<DiscoveryCompletePayload>(message)).Returns(completePayload);

            DiscoveryCompleteEventArgs actualDiscoveryCompleteEventArgs = null;
            mockHandler.Setup(md => md.HandleDiscoveryComplete(It.IsAny<DiscoveryCompleteEventArgs>(), null))
                .Callback<DiscoveryCompleteEventArgs, IEnumerable<TestCase>>(
                    (discoveryCompleteEventArgs, testCase) =>
                        {
                            actualDiscoveryCompleteEventArgs = discoveryCompleteEventArgs;
                        });

            // Act.
            this.testRequestSender.DiscoverTests(new DiscoveryCriteria(), mockHandler.Object);

            // Verify
            Assert.AreEqual(actualDiscoveryCompleteEventArgs.Metrics, dict);
        }

        [TestMethod]
        public void DiscoverTestsShouldHandleExceptionOnSendMessage()
        {
            var sources = new List<string>() { "Hello", "World" };
            string settingsXml = "SettingsXml";
            var mockHandler = new Mock<ITestDiscoveryEventsHandler2>();
            var discoveryCriteria = new DiscoveryCriteria(sources, 100, settingsXml);
            var exception = new Exception();
            this.mockCommunicationManager.Setup(cm => cm.SendMessage(MessageType.StartDiscovery, discoveryCriteria, this.protocolConfig.Version))
                .Throws(exception);
=======
            this.testRequestSender.DiscoverTests(new DiscoveryCriteria(), this.mockDiscoveryEventsHandler.Object);

            this.RaiseMessageReceivedEvent();
            this.mockDiscoveryEventsHandler.Verify(eh => eh.HandleLogMessage(TestMessageLevel.Error, "Message1"));
        }

        [TestMethod]
        public void DiscoverTestShouldNotifyLogMessageIfExceptionThrownOnMessageReceived()
        {
            this.SetupExceptionOnMessageReceived();
            this.SetupFakeCommunicationChannel();
>>>>>>> 8e985cea

            this.testRequestSender.DiscoverTests(new DiscoveryCriteria(), this.mockDiscoveryEventsHandler.Object);

<<<<<<< HEAD
            mockHandler.Verify(mh => mh.HandleDiscoveryComplete(It.IsAny<DiscoveryCompleteEventArgs>(), null), Times.Once);
            mockHandler.Verify(mh => mh.HandleLogMessage(TestMessageLevel.Error, It.IsAny<string>()), Times.Once);
            mockHandler.Verify(mh => mh.HandleRawMessage(It.IsAny<string>()), Times.Exactly(2));
=======
            this.RaiseMessageReceivedEvent();
            this.mockDiscoveryEventsHandler.Verify(eh => eh.HandleLogMessage(TestMessageLevel.Error, It.Is<string>(s => s.Contains("Dummy Message"))));
            this.mockDiscoveryEventsHandler.Verify(eh => eh.HandleRawMessage("SerializedMessage"), Times.Once);
>>>>>>> 8e985cea
        }

        [TestMethod]
        public void DiscoverTestShouldNotifyDiscoveryCompleteIfExceptionThrownOnMessageReceived()
        {
            this.SetupExceptionOnMessageReceived();
            this.SetupFakeCommunicationChannel();

            this.testRequestSender.DiscoverTests(new DiscoveryCriteria(), this.mockDiscoveryEventsHandler.Object);

            this.RaiseMessageReceivedEvent();
            this.mockDiscoveryEventsHandler.Verify(eh => eh.HandleDiscoveryComplete(-1, null, true));
        }

        [TestMethod]
        public void DiscoverTestsShouldNotAbortDiscoveryIfClientDisconnectedAndOperationIsComplete()
        {
            var completePayload = new DiscoveryCompletePayload { TotalTests = 10, IsAborted = false };
            this.SetupDeserializeMessage(MessageType.DiscoveryComplete, completePayload);
            this.SetupFakeCommunicationChannel();
            this.testRequestSender.DiscoverTests(new DiscoveryCriteria(), this.mockDiscoveryEventsHandler.Object);
            this.RaiseMessageReceivedEvent();   // Raise discovery complete

            this.RaiseClientDisconnectedEvent();

            this.mockDiscoveryEventsHandler.Verify(eh => eh.HandleLogMessage(TestMessageLevel.Error, It.IsAny<string>()), Times.Never);
            this.mockDiscoveryEventsHandler.Verify(eh => eh.HandleDiscoveryComplete(-1, null, true), Times.Never);
        }

        [TestMethod]
        public void DiscoverTestShouldNotifyLogMessageIfClientDisconnected()
        {
<<<<<<< HEAD
            var sources = new List<string>() { "Hello", "World" };
            string settingsXml = "SettingsXml";
            var mockHandler = new Mock<ITestDiscoveryEventsHandler2>();
            var discoveryCriteria = new DiscoveryCriteria(sources, 100, settingsXml);
            this.mockCommunicationManager.Setup(cm => cm.ReceiveRawMessageAsync(It.IsAny<CancellationToken>()))
                .Returns(Task.FromResult((string)null))
                .Callback(() => exitCallback(errorMessage));

            this.mockCommunicationManager.Setup(mc => mc.HostServer(It.IsAny<IPEndPoint>()))
                .Returns(new IPEndPoint(IPAddress.Loopback, 0));
=======
            // Expect default error message since we've not set any client exit message
            var expectedErrorMessage = "Reason: Unable to communicate";
            this.SetupFakeCommunicationChannel();
            this.mockDataSerializer.Setup(ds => ds.SerializePayload(MessageType.TestMessage, It.Is<TestMessagePayload>(p => p.Message.Contains(expectedErrorMessage))))
                .Returns("Serialized error");
            this.testRequestSender.DiscoverTests(new DiscoveryCriteria(), this.mockDiscoveryEventsHandler.Object);
>>>>>>> 8e985cea

            this.RaiseClientDisconnectedEvent();

<<<<<<< HEAD
            mockHandler.Verify(mh => mh.HandleDiscoveryComplete(It.IsAny<DiscoveryCompleteEventArgs>(), null), Times.Once);
            mockHandler.Verify(mh => mh.HandleLogMessage(TestMessageLevel.Error, string.Format(CommunicationUtilitiesResources.AbortedTestDiscovery, errorMessage)), Times.Once);
            mockHandler.Verify(mh => mh.HandleRawMessage(It.IsAny<string>()), Times.Exactly(2));
=======
            this.mockDiscoveryEventsHandler.Verify(eh => eh.HandleLogMessage(TestMessageLevel.Error, It.Is<string>(s => s.Contains(expectedErrorMessage))));
            this.mockDiscoveryEventsHandler.Verify(eh => eh.HandleRawMessage(It.Is<string>(s => !string.IsNullOrEmpty(s) && s.Equals("Serialized error"))), Times.Once);
>>>>>>> 8e985cea
        }

        [TestMethod]
        public void DiscoverTestShouldNotifyLogMessageIfClientDisconnectedWithClientExit()
        {
<<<<<<< HEAD
            var mockHandler = new Mock<ITestRunEventsHandler>();
            var runCriteria = new TestRunCriteriaWithSources(null, null, null, null);
=======
            this.SetupFakeCommunicationChannel();
            this.mockDataSerializer.Setup(ds => ds.SerializePayload(MessageType.TestMessage, It.Is<TestMessagePayload>(p => p.Message.Contains("Dummy Stderr"))))
                .Returns("Serialized Stderr");
            this.testRequestSender.DiscoverTests(new DiscoveryCriteria(), this.mockDiscoveryEventsHandler.Object);
            this.testRequestSender.OnClientProcessExit("Dummy Stderr");
>>>>>>> 8e985cea

            this.RaiseClientDisconnectedEvent();

            this.mockDiscoveryEventsHandler.Verify(eh => eh.HandleLogMessage(TestMessageLevel.Error, It.Is<string>(s => s.Contains("Dummy Stderr"))), Times.Once);
            this.mockDiscoveryEventsHandler.Verify(eh => eh.HandleRawMessage(It.Is<string>(s => !string.IsNullOrEmpty(s) && s.Equals("Serialized Stderr"))), Times.Once);
        }

        [TestMethod]
        public void DiscoverTestShouldNotifyDiscoveryCompleteIfClientDisconnected()
        {
            this.SetupFakeCommunicationChannel();
            this.testRequestSender.DiscoverTests(new DiscoveryCriteria(), this.mockDiscoveryEventsHandler.Object);

            this.RaiseClientDisconnectedEvent();

            this.mockDiscoveryEventsHandler.Verify(eh => eh.HandleDiscoveryComplete(-1, null, true));
        }

        #endregion

        #region Execution Protocol Tests

        [TestMethod]
        public void InitializeExecutionShouldSendCommunicationMessageWithCorrectParameters()
        {
            this.SetupFakeCommunicationChannel();

            this.testRequestSender.InitializeExecution(this.pathToAdditionalExtensions, true);

            this.mockDataSerializer.Verify(d => d.SerializePayload(MessageType.ExecutionInitialize, this.pathToAdditionalExtensions, 1), Times.Once);
            this.mockChannel.Verify(mc => mc.Send(It.IsAny<string>()), Times.Once);
        }

        [TestMethod]
        public void InitializeExecutionShouldSendCommunicationMessageWithCorrectParametersWithVersion()
        {
<<<<<<< HEAD
            var mockHandler = new Mock<ITestRunEventsHandler>();
            var runCriteria = new TestRunCriteriaWithTests(null, null, null, null);
=======
            this.SetupFakeChannelWithVersionNegotiation(DUMMYNEGOTIATEDPROTOCOLVERSION);
>>>>>>> 8e985cea

            this.testRequestSender.InitializeExecution(this.pathToAdditionalExtensions, true);

            this.mockDataSerializer.Verify(d => d.SerializePayload(MessageType.ExecutionInitialize, this.pathToAdditionalExtensions, DUMMYNEGOTIATEDPROTOCOLVERSION), Times.Once);
        }

        [TestMethod]
        public void StartTestRunShouldSendStartTestExecutionWithSourcesOnChannel()
        {
            this.SetupFakeCommunicationChannel();

            this.testRequestSender.StartTestRun(this.testRunCriteriaWithSources, this.mockExecutionEventsHandler.Object);

            this.mockDataSerializer.Verify(d => d.SerializePayload(MessageType.StartTestExecutionWithSources, this.testRunCriteriaWithSources, DEFAULTPROTOCOLVERSION), Times.Once);
            this.mockChannel.Verify(mc => mc.Send(It.IsAny<string>()), Times.Once);
        }

        [TestMethod]
        public void StartTestRunShouldSendStartTestExecutionWithSourcesOnChannelWithVersion()
        {
<<<<<<< HEAD
            var mockHandler = new Mock<ITestRunEventsHandler>();
            var runCriteria = new TestRunCriteriaWithSources(null, null, null, null);
=======
            this.SetupFakeChannelWithVersionNegotiation(DUMMYNEGOTIATEDPROTOCOLVERSION);
>>>>>>> 8e985cea

            this.testRequestSender.StartTestRun(this.testRunCriteriaWithSources, this.mockExecutionEventsHandler.Object);

            this.mockDataSerializer.Verify(d => d.SerializePayload(MessageType.StartTestExecutionWithSources, this.testRunCriteriaWithSources, DUMMYNEGOTIATEDPROTOCOLVERSION), Times.Once);
        }

<<<<<<< HEAD
            var completePayload = new TestRunCompletePayload()
            {
                ExecutorUris = null, LastRunTests = null, RunAttachments = null, TestRunCompleteArgs = null
            };
            var completeMessage = new Message() { MessageType = MessageType.ExecutionComplete, Payload = null };
            var waitHandle = new AutoResetEvent(false);
            mockHandler.Setup(mh => mh.HandleLogMessage(TestMessageLevel.Error, rawMessage)).Callback(
                () =>
                {
                    this.mockDataSerializer.Setup(ds => ds.DeserializeMessage(It.IsAny<string>())).Returns(completeMessage);
                    this.mockDataSerializer.Setup(ds => ds.DeserializePayload<TestRunCompletePayload>(completeMessage)).Callback(() => { waitHandle.Set(); })
                    .Returns(completePayload);
                });
=======
        [TestMethod]
        public void StartTestRunWithTestsShouldSendStartTestExecutionWithTestsOnChannel()
        {
            var runCriteria = new TestRunCriteriaWithTests(new TestCase[2], "runsettings", null);
            this.SetupFakeCommunicationChannel();

            this.testRequestSender.StartTestRun(runCriteria, this.mockExecutionEventsHandler.Object);

            this.mockDataSerializer.Verify(d => d.SerializePayload(MessageType.StartTestExecutionWithTests, runCriteria, DEFAULTPROTOCOLVERSION), Times.Once);
            this.mockChannel.Verify(mc => mc.Send(It.IsAny<string>()), Times.Once);
        }

        [TestMethod]
        public void StartTestRunWithTestsShouldSendStartTestExecutionWithTestsOnChannelWithVersion()
        {
            var runCriteria = new TestRunCriteriaWithTests(new TestCase[2], "runsettings", null);
            this.SetupFakeChannelWithVersionNegotiation(DUMMYNEGOTIATEDPROTOCOLVERSION);

            this.testRequestSender.StartTestRun(runCriteria, this.mockExecutionEventsHandler.Object);

            this.mockDataSerializer.Verify(d => d.SerializePayload(MessageType.StartTestExecutionWithTests, runCriteria, DUMMYNEGOTIATEDPROTOCOLVERSION), Times.Once);
        }

        [TestMethod]
        public void StartTestRunShouldNotifyRawMessageOnMessageReceived()
        {
            this.SetupDeserializeMessage(MessageType.TestMessage, new TestMessagePayload());
            this.SetupFakeCommunicationChannel();
>>>>>>> 8e985cea

            this.testRequestSender.StartTestRun(this.testRunCriteriaWithSources, this.mockExecutionEventsHandler.Object);

<<<<<<< HEAD
            this.mockCommunicationManager.Verify(mc => mc.SendMessage(MessageType.StartTestExecutionWithSources, runCriteria, this.protocolConfig.Version), Times.Once);
            this.mockDataSerializer.Verify(ds => ds.DeserializeMessage(It.IsAny<string>()), Times.AtLeast(2));

            // Asserting that 'StartTestRun" should have been completed, & invoked only once
            this.mockDataSerializer.Verify(ds => ds.DeserializePayload<TestRunCompletePayload>(completeMessage), Times.Exactly(1));
            mockHandler.Verify(mh => mh.HandleLogMessage(payload.MessageLevel, payload.Message), Times.Once);
            mockHandler.Verify(mh => mh.HandleRawMessage(rawMessage), Times.AtLeastOnce);
=======
            this.RaiseMessageReceivedEvent();
            this.mockExecutionEventsHandler.Verify(eh => eh.HandleRawMessage("DummyData"), Times.Once);
>>>>>>> 8e985cea
        }

        [TestMethod]
        public void StartTestRunShouldNotifyTestRunStatsChangeOnRunStatsMessageReceived()
        {
<<<<<<< HEAD
            var mockHandler = new Mock<ITestRunEventsHandler>();
            var runCriteria = new TestRunCriteriaWithSources(null, null, null, null);
=======
            var testRunChangedArgs = new TestRunChangedEventArgs(
                null,
                new Microsoft.VisualStudio.TestPlatform.ObjectModel.TestResult[2],
                new TestCase[2]);
            this.SetupDeserializeMessage(MessageType.TestRunStatsChange, testRunChangedArgs);
            this.SetupFakeCommunicationChannel();
>>>>>>> 8e985cea

            this.testRequestSender.StartTestRun(this.testRunCriteriaWithSources, this.mockExecutionEventsHandler.Object);

            this.RaiseMessageReceivedEvent();
            this.mockExecutionEventsHandler.Verify(eh => eh.HandleTestRunStatsChange(testRunChangedArgs), Times.Once);
        }

        [TestMethod]
        public void StartTestRunShouldNotifyExecutionCompleteOnRunCompleteMessageReceived()
        {
            var testRunCompletePayload = new TestRunCompletePayload
            {
                TestRunCompleteArgs = new TestRunCompleteEventArgs(null, false, false, null, null, TimeSpan.MaxValue),
                LastRunTests = new TestRunChangedEventArgs(null, null, null),
                RunAttachments = new List<AttachmentSet>()
            };
            this.SetupDeserializeMessage(MessageType.ExecutionComplete, testRunCompletePayload);
            this.SetupFakeCommunicationChannel();

            this.testRequestSender.StartTestRun(this.testRunCriteriaWithSources, this.mockExecutionEventsHandler.Object);

            this.RaiseMessageReceivedEvent();
            this.mockExecutionEventsHandler.Verify(
                eh => eh.HandleTestRunComplete(
                    testRunCompletePayload.TestRunCompleteArgs,
                    testRunCompletePayload.LastRunTests,
                    testRunCompletePayload.RunAttachments,
                    It.IsAny<ICollection<string>>()),
                Times.Once);
        }

        [TestMethod]
        public void StartTestRunShouldNotifyLogMessageOnTestMessageReceived()
        {
            var testMessagePayload = new TestMessagePayload { MessageLevel = TestMessageLevel.Error, Message = "Dummy" };
            this.SetupDeserializeMessage(MessageType.TestMessage, testMessagePayload);
            this.SetupFakeCommunicationChannel();

            this.testRequestSender.StartTestRun(this.testRunCriteriaWithSources, this.mockExecutionEventsHandler.Object);

            this.RaiseMessageReceivedEvent();
            this.mockExecutionEventsHandler.Verify(eh => eh.HandleLogMessage(TestMessageLevel.Error, "Dummy"), Times.Once);
        }

        [TestMethod]
        public void StartTestRunShouldNotifyLaunchWithDebuggerOnMessageReceived()
        {
            var launchMessagePayload = new TestProcessStartInfo();
            this.SetupDeserializeMessage(MessageType.LaunchAdapterProcessWithDebuggerAttached, launchMessagePayload);
            this.SetupFakeCommunicationChannel();

            this.testRequestSender.StartTestRun(this.testRunCriteriaWithSources, this.mockExecutionEventsHandler.Object);

            this.RaiseMessageReceivedEvent();
            this.mockExecutionEventsHandler.Verify(eh => eh.LaunchProcessWithDebuggerAttached(launchMessagePayload), Times.Once);
        }

        [TestMethod]
        public void StartTestRunShouldSendLaunchDebuggerAttachedCallbackOnMessageReceived()
        {
<<<<<<< HEAD
            var mockHandler = new Mock<ITestRunEventsHandler>();
            var runCriteria = new TestRunCriteriaWithTests(null, null, null, null);
=======
            var launchMessagePayload = new TestProcessStartInfo();
            this.SetupDeserializeMessage(MessageType.LaunchAdapterProcessWithDebuggerAttached, launchMessagePayload);
            this.SetupFakeCommunicationChannel();
>>>>>>> 8e985cea

            this.testRequestSender.StartTestRun(this.testRunCriteriaWithSources, this.mockExecutionEventsHandler.Object);

            this.RaiseMessageReceivedEvent();
            this.mockDataSerializer.Verify(ds => ds.SerializePayload(MessageType.LaunchAdapterProcessWithDebuggerAttachedCallback, It.IsAny<int>(), 1), Times.Once);
            this.mockChannel.Verify(c => c.Send(It.IsAny<string>()), Times.AtLeastOnce);
        }

        [TestMethod]
        public void StartTestRunShouldSendLaunchDebuggerAttachedCallbackOnMessageReceivedWithVersion()
        {
            var launchMessagePayload = new TestProcessStartInfo();
            this.SetupFakeChannelWithVersionNegotiation(DUMMYNEGOTIATEDPROTOCOLVERSION);
            this.SetupDeserializeMessage(MessageType.LaunchAdapterProcessWithDebuggerAttached, launchMessagePayload);

            this.testRequestSender.StartTestRun(this.testRunCriteriaWithSources, this.mockExecutionEventsHandler.Object);

            this.RaiseMessageReceivedEvent();
            this.mockDataSerializer.Verify(ds => ds.SerializePayload(MessageType.LaunchAdapterProcessWithDebuggerAttachedCallback, It.IsAny<int>(), DUMMYNEGOTIATEDPROTOCOLVERSION), Times.Once);
        }

        [TestMethod]
        public void StartTestRunShouldNotifyLogMessageIfExceptionIsThrownOnMessageReceived()
        {
            this.SetupExceptionOnMessageReceived();
            this.SetupFakeCommunicationChannel();

            this.testRequestSender.StartTestRun(this.testRunCriteriaWithSources, this.mockExecutionEventsHandler.Object);

            this.RaiseMessageReceivedEvent();
            this.mockExecutionEventsHandler.Verify(eh => eh.HandleLogMessage(TestMessageLevel.Error, It.Is<string>(s => s.Contains("Dummy Message"))), Times.Once);
            this.mockExecutionEventsHandler.Verify(eh => eh.HandleRawMessage("SerializedMessage"), Times.Once);
        }

        [TestMethod]
        public void StartTestRunShouldNotifyExecutionCompleteIfExceptionIsThrownOnMessageReceived()
        {
            this.SetupExceptionOnMessageReceived();
            this.SetupFakeCommunicationChannel();

            this.testRequestSender.StartTestRun(this.testRunCriteriaWithSources, this.mockExecutionEventsHandler.Object);

            this.RaiseMessageReceivedEvent();
            this.mockExecutionEventsHandler.Verify(eh => eh.HandleTestRunComplete(It.Is<TestRunCompleteEventArgs>(t => t.IsAborted), null, null, null), Times.Once);
            this.mockExecutionEventsHandler.Verify(eh => eh.HandleRawMessage("SerializedAbortedPayload"), Times.Once);
        }

        [TestMethod]
        public void StartTestRunShouldNotNotifyExecutionCompleteIfClientDisconnectedAndOperationComplete()
        {
            var testRunCompletePayload = new TestRunCompletePayload
            {
                TestRunCompleteArgs = new TestRunCompleteEventArgs(null, false, false, null, null, TimeSpan.MaxValue),
                LastRunTests = new TestRunChangedEventArgs(null, null, null),
                RunAttachments = new List<AttachmentSet>()
            };
            this.SetupDeserializeMessage(MessageType.ExecutionComplete, testRunCompletePayload);
            this.SetupFakeCommunicationChannel();
            this.testRequestSender.StartTestRun(this.testRunCriteriaWithSources, this.mockExecutionEventsHandler.Object);
            this.RaiseMessageReceivedEvent();   // Raise test run complete

            this.RaiseClientDisconnectedEvent();

            this.mockExecutionEventsHandler.Verify(eh => eh.HandleTestRunComplete(It.Is<TestRunCompleteEventArgs>(t => t.IsAborted), null, null, null), Times.Never);
            this.mockExecutionEventsHandler.Verify(eh => eh.HandleRawMessage("SerializedAbortedPayload"), Times.Never);
        }

        [TestMethod]
        public void StartTestRunShouldNotifyErrorLogMessageIfClientDisconnected()
        {
            this.SetupFakeCommunicationChannel();
            this.testRequestSender.StartTestRun(this.testRunCriteriaWithSources, this.mockExecutionEventsHandler.Object);

            this.RaiseClientDisconnectedEvent();

            // Expect default error message since we've not set any client exit message
            var expectedErrorMessage = "Reason: Unable to communicate";
            this.mockExecutionEventsHandler.Verify(eh => eh.HandleLogMessage(TestMessageLevel.Error, It.Is<string>(s => s.Contains(expectedErrorMessage))), Times.Once);
        }

        [TestMethod]
        public void StartTestRunShouldNotifyErrorLogMessageIfClientDisconnectedWithClientExit()
        {
            this.SetupFakeCommunicationChannel();
            this.testRequestSender.StartTestRun(this.testRunCriteriaWithSources, this.mockExecutionEventsHandler.Object);
            this.testRequestSender.OnClientProcessExit("Dummy Stderr");

            this.RaiseClientDisconnectedEvent();

            var expectedErrorMessage = "Reason: Dummy Stderr";
            this.mockExecutionEventsHandler.Verify(eh => eh.HandleLogMessage(TestMessageLevel.Error, It.Is<string>(s => s.Contains(expectedErrorMessage))), Times.Once);
        }

        [TestMethod]
        public void StartTestRunShouldNotifyExecutionCompleteIfClientDisconnected()
        {
            this.SetupOperationAbortedPayload();
            this.SetupFakeCommunicationChannel();
            this.testRequestSender.StartTestRun(this.testRunCriteriaWithSources, this.mockExecutionEventsHandler.Object);

            this.RaiseClientDisconnectedEvent();

            this.mockExecutionEventsHandler.Verify(eh => eh.HandleTestRunComplete(It.Is<TestRunCompleteEventArgs>(t => t.IsAborted), null, null, null), Times.Once);
            this.mockExecutionEventsHandler.Verify(eh => eh.HandleRawMessage("SerializedAbortedPayload"), Times.Once);
        }

        [TestMethod]
        public void SendTestRunCancelShouldSendCancelTestRunMessage()
        {
            this.SetupFakeCommunicationChannel();

            this.testRequestSender.SendTestRunCancel();

            this.mockDataSerializer.Verify(ds => ds.SerializeMessage(MessageType.CancelTestRun), Times.Once);
            this.mockChannel.Verify(c => c.Send(It.IsAny<string>()), Times.Once);
        }

        [TestMethod]
        public void SendTestRunAbortShouldSendAbortTestRunMessage()
        {
            this.SetupFakeCommunicationChannel();

            this.testRequestSender.SendTestRunAbort();

            this.mockDataSerializer.Verify(ds => ds.SerializeMessage(MessageType.AbortTestRun), Times.Once);
            this.mockChannel.Verify(c => c.Send(It.IsAny<string>()), Times.Once);
        }

        #endregion

        private string SetupFakeCommunicationChannel(string connectionArgs = "123")
        {
            // Setup mock connected event and initialize communication channel
            this.mockServer.Setup(mc => mc.Start())
                .Returns(connectionArgs)
                .Callback(() => this.mockServer.Raise(s => s.ClientConnected += null, this.mockServer.Object, this.connectedEventArgs));

            return this.testRequestSender.InitializeCommunication().ToString();
        }

        private void SetupFakeChannelWithVersionNegotiation(int protocolVersion)
        {
            // Sends a check version message to setup the negotiated protocol version.
            // This method is only required in specific tests.
            this.SetupDeserializeMessage(MessageType.VersionCheck, DUMMYNEGOTIATEDPROTOCOLVERSION);
            this.SetupRaiseMessageReceivedOnCheckVersion();
            this.SetupFakeCommunicationChannel();
            this.testRequestSender.CheckVersionWithTestHost();
            this.ResetRaiseMessageReceivedOnCheckVersion();
        }

        private void RaiseMessageReceivedEvent()
        {
<<<<<<< HEAD
            this.mockCommunicationManager.Setup(mc => mc.HostServer(It.IsAny<IPEndPoint>())).Returns(new IPEndPoint(IPAddress.Loopback, 0));
            this.testRequestSender.InitializeCommunication();
            this.mockCommunicationManager.Setup(mc => mc.ReceiveRawMessageAsync(It.IsAny<CancellationToken>())).Returns(Task.FromResult(rawMessage));
            this.mockDataSerializer.Setup(ds => ds.DeserializeMessage(rawMessage)).Returns(message);
=======
            this.mockChannel.Raise(
                c => c.MessageReceived += null,
                this.mockChannel.Object,
                new MessageReceivedEventArgs { Data = "DummyData" });
>>>>>>> 8e985cea
        }

        private void RaiseClientDisconnectedEvent()
        {
<<<<<<< HEAD
            var mockHandler = new Mock<ITestRunEventsHandler>();
            var runCriteria = new TestRunCriteriaWithSources(null, null, null, null);
            this.mockCommunicationManager.Setup(mc => mc.ReceiveRawMessageAsync(It.IsAny<CancellationToken>()))
                .Callback(() => onClientProcessExitCallback(errorMessage)).Returns(Task.FromResult((string)null));
            this.mockCommunicationManager.Setup(mc => mc.HostServer(It.IsAny<IPEndPoint>())).Returns(new IPEndPoint(IPAddress.Loopback, 0));
            string testCompleteRawMessage =
                "{\"MessageType\":\"TestExecution.Completed\",\"Payload\":{\"TestRunCompleteArgs\":{\"TestRunStatistics\":null,\"IsCanceled\":false,\"IsAborted\":true,\"Error\":{\"ClassName\":\"System.IO.IOException\",\"Message\":\"Unable to read data from the transport connection: An existing connection was forcibly closed by the remote host.\",\"Data\":null,\"InnerException\":null},\"AttachmentSets\":null,\"ElapsedTimeInRunningTests\":\"00:00:00\"},\"LastRunTests\":null,\"RunAttachments\":null,\"ExecutorUris\":null}}";
            this.mockDataSerializer.Setup(
                    md => md.SerializePayload(MessageType.ExecutionComplete, It.IsAny<TestRunCompletePayload>()))
                .Returns(testCompleteRawMessage);
            var waitHandle = new AutoResetEvent(false);
            mockHandler.Setup(mh => mh.HandleTestRunComplete(It.IsAny<TestRunCompleteEventArgs>(), null, null, null)).Callback(() => waitHandle.Set());
=======
            this.mockServer.Raise(
                s => s.ClientDisconnected += null,
                this.mockServer.Object,
                new DisconnectedEventArgs { Error = new Exception("Dummy Message") });
        }
>>>>>>> 8e985cea

        private void SetupDeserializeMessage<TPayload>(string messageType, TPayload payload)
        {
            this.mockDataSerializer.Setup(ds => ds.DeserializeMessage(It.IsAny<string>()))
                .Returns(new Message { MessageType = messageType });
            this.mockDataSerializer.Setup(ds => ds.DeserializePayload<TPayload>(It.IsAny<Message>()))
                .Returns(payload);
        }

        private void SetupExceptionMessageSerialize()
        {
            // Serialize the exception message
            this.mockDataSerializer
                .Setup(ds => ds.SerializePayload(MessageType.TestMessage, It.Is<TestMessagePayload>(p => p.Message.Contains("Dummy Message"))))
                .Returns("SerializedMessage");
        }

        private void SetupOperationAbortedPayload()
        {
            // Serialize the execution aborted
            this.mockDataSerializer
                .Setup(ds => ds.SerializePayload(MessageType.ExecutionComplete, It.Is<TestRunCompletePayload>(p => p.TestRunCompleteArgs.IsAborted)))
                .Returns("SerializedAbortedPayload");
        }

        private void SetupExceptionOnMessageReceived()
        {
            this.SetupExceptionMessageSerialize();
            this.SetupOperationAbortedPayload();

            this.mockDataSerializer.Setup(ds => ds.DeserializeMessage(It.IsAny<string>()))
                .Callback(() => throw new Exception("Dummy Message"));
        }

        private void SetupRaiseMessageReceivedOnCheckVersion()
        {
            this.mockChannel.Setup(mc => mc.Send(It.IsAny<string>())).Callback(this.RaiseMessageReceivedEvent);
        }

        private void ResetRaiseMessageReceivedOnCheckVersion()
        {
            this.mockChannel.Reset();
        }

        private class TestableTestRequestSender : TestRequestSender
        {
            public TestableTestRequestSender(ICommunicationServer server, IDataSerializer serializer, ProtocolConfig protocolConfig)
                : base(server, serializer, protocolConfig, 0)
            {
            }
        }
    }
}<|MERGE_RESOLUTION|>--- conflicted
+++ resolved
@@ -5,14 +5,11 @@
 {
     using System;
     using System.Collections.Generic;
-<<<<<<< HEAD
+    using System.Linq;
     using System.Net;
     using System.Threading;
     using System.Threading.Tasks;
 
-=======
-    using System.Linq;
->>>>>>> 8e985cea
     using Microsoft.VisualStudio.TestPlatform.CommunicationUtilities;
     using Microsoft.VisualStudio.TestPlatform.CommunicationUtilities.Interfaces;
     using Microsoft.VisualStudio.TestPlatform.CommunicationUtilities.ObjectModel;
@@ -21,134 +18,64 @@
     using Microsoft.VisualStudio.TestPlatform.ObjectModel.Logging;
     using Microsoft.VisualStudio.TestTools.UnitTesting;
     using Moq;
-<<<<<<< HEAD
     using CommunicationUtilitiesResources = Microsoft.VisualStudio.TestPlatform.CommunicationUtilities.Resources.Resources;
-=======
->>>>>>> 8e985cea
 
     [TestClass]
     public class TestRequestSenderTests
     {
-<<<<<<< HEAD
-        private ITestRequestSender testRequestSender;
-        private Mock<ICommunicationManager> mockCommunicationManager;
-        private Mock<IDataSerializer> mockDataSerializer;
-        private ProtocolConfig protocolConfig = new ProtocolConfig { Version = 2 };
-        private TestHostConnectionInfo connectionInfo;
-
-        [TestInitialize]
-        public void TestInit()
-        {
-            this.connectionInfo = new TestHostConnectionInfo
-            {
-                                          Endpoint = IPAddress.Loopback + ":0",
-                                          Role = ConnectionRole.Client,
-                                          Transport = Transport.Sockets
-                                      };
-            this.mockCommunicationManager = new Mock<ICommunicationManager>();
-            this.mockDataSerializer = new Mock<IDataSerializer>();
-            this.testRequestSender = new TestRequestSender(this.mockCommunicationManager.Object, this.connectionInfo, this.mockDataSerializer.Object, this.protocolConfig);
-            this.CheckAndSetProtocolVersion();
-=======
         private const int DUMMYPROTOCOLVERSION = 42;
         private const int DEFAULTPROTOCOLVERSION = 1;
         private const int DUMMYNEGOTIATEDPROTOCOLVERSION = 41;
-
-        private readonly ITestRequestSender testRequestSender;
-        private readonly Mock<ICommunicationServer> mockServer;
+        private const int CLIENTPROCESSEXITWAIT = 10 * 1000;
+
+        private readonly Mock<ICommunicationEndPoint> mockServer;
         private readonly Mock<IDataSerializer> mockDataSerializer;
         private readonly Mock<ICommunicationChannel> mockChannel;
 
         private readonly ConnectedEventArgs connectedEventArgs;
         private readonly List<string> pathToAdditionalExtensions = new List<string> { "Hello", "World" };
-        private readonly Mock<ITestDiscoveryEventsHandler> mockDiscoveryEventsHandler;
+        private readonly Mock<ITestDiscoveryEventsHandler2> mockDiscoveryEventsHandler;
         private readonly Mock<ITestRunEventsHandler> mockExecutionEventsHandler;
         private readonly TestRunCriteriaWithSources testRunCriteriaWithSources;
+        private TestHostConnectionInfo connectionInfo;
+        private ITestRequestSender testRequestSender;
+        private ProtocolConfig protocolConfig = new ProtocolConfig { Version = 2 };
 
         public TestRequestSenderTests()
         {
-            this.mockChannel = new Mock<ICommunicationChannel>();
-            this.mockServer = new Mock<ICommunicationServer>();
-            this.mockDataSerializer = new Mock<IDataSerializer>();
-            this.testRequestSender = new TestableTestRequestSender(this.mockServer.Object, this.mockDataSerializer.Object, new ProtocolConfig { Version = DUMMYPROTOCOLVERSION });
-
-            this.connectedEventArgs = new ConnectedEventArgs(this.mockChannel.Object);
-            this.mockDiscoveryEventsHandler = new Mock<ITestDiscoveryEventsHandler>();
-            this.mockExecutionEventsHandler = new Mock<ITestRunEventsHandler>();
-            this.testRunCriteriaWithSources = new TestRunCriteriaWithSources(new Dictionary<string, IEnumerable<string>>(), "runsettings", null);
->>>>>>> 8e985cea
-        }
-
-        [TestMethod]
-        public void InitializeCommunicationShouldHostServerAndAcceptClient()
-        {
-<<<<<<< HEAD
-            this.mockCommunicationManager.Setup(mc => mc.HostServer(new IPEndPoint(IPAddress.Loopback, 0))).Returns(new IPEndPoint(IPAddress.Loopback, 123));
-
-            var port = this.testRequestSender.InitializeCommunication();
-
-            this.mockCommunicationManager.Verify(mc => mc.HostServer(new IPEndPoint(IPAddress.Loopback, 0)), Times.Once);
-            this.mockCommunicationManager.Verify(mc => mc.AcceptClientAsync(), Times.Once);
-            Assert.AreEqual(port, 123, "Correct port must be returned.");
-        }
-
-        [TestMethod]
-        public void InitializeCommunicationShouldSetUpClientIfTestRunnerIsClient()
-        {
-            this.mockCommunicationManager.Setup(mc => mc.SetupClientAsync(new IPEndPoint(IPAddress.Loopback, 0)));
-
-            // These settings are that of Test runtime(testhost)
             this.connectionInfo = new TestHostConnectionInfo
             {
-                                          Endpoint = IPAddress.Loopback + ":0",
-                                          Role = ConnectionRole.Host,
+                Endpoint = IPAddress.Loopback + ":123",
+                Role = ConnectionRole.Client,
                 Transport = Transport.Sockets
-                                      };
-            this.testRequestSender = new TestRequestSender(this.mockCommunicationManager.Object, this.connectionInfo, this.mockDataSerializer.Object, this.protocolConfig);
-            this.CheckAndSetProtocolVersion();
-
-            this.testRequestSender.InitializeCommunication();
-
-            this.mockCommunicationManager.Verify(mc => mc.SetupClientAsync(new IPEndPoint(IPAddress.Loopback, 0)), Times.Once);
-        }
-
-        [TestMethod]
-        public void WaitForRequestHandlerConnectionShouldCallWaitForClientConnection()
-=======
+            };
+            this.mockChannel = new Mock<ICommunicationChannel>();
+            this.mockServer = new Mock<ICommunicationEndPoint>();
+            this.mockDataSerializer = new Mock<IDataSerializer>();
+            this.testRequestSender = new TestableTestRequestSender(this.mockServer.Object, this.connectionInfo, this.mockDataSerializer.Object, new ProtocolConfig { Version = DUMMYPROTOCOLVERSION });
+
+            this.connectedEventArgs = new ConnectedEventArgs(this.mockChannel.Object);
+            this.mockDiscoveryEventsHandler = new Mock<ITestDiscoveryEventsHandler2>();
+            this.mockExecutionEventsHandler = new Mock<ITestRunEventsHandler>();
+            this.testRunCriteriaWithSources = new TestRunCriteriaWithSources(new Dictionary<string, IEnumerable<string>>(), "runsettings", null, null);
+        }
+
+        [TestMethod]
+        public void InitializeCommunicationShouldHostServerAndAcceptClient()
+        {
             var port = this.SetupFakeCommunicationChannel();
 
-            this.mockServer.Verify(mc => mc.Start(), Times.Once);
             Assert.AreEqual(port, "123", "Correct port must be returned.");
         }
 
         [TestMethod]
         public void WaitForRequestHandlerConnectionShouldWaitForClientToConnect()
->>>>>>> 8e985cea
         {
             this.SetupFakeCommunicationChannel();
 
             var connected = this.testRequestSender.WaitForRequestHandlerConnection(1);
 
             Assert.IsTrue(connected);
-        }
-
-        [TestMethod]
-        public void WaitForRequestHandlerConnectionShouldCallWaitForServerConnectionIfTestRunnerIsClient()
-        {
-            // These settings are that of Test runtime(testhost)
-            this.connectionInfo = new TestHostConnectionInfo
-            {
-                                          Endpoint = IPAddress.Loopback + ":0",
-                                          Role = ConnectionRole.Host,
-                Transport = Transport.Sockets
-                                      };
-
-            this.testRequestSender = new TestRequestSender(this.mockCommunicationManager.Object, this.connectionInfo, this.mockDataSerializer.Object, this.protocolConfig);
-            this.CheckAndSetProtocolVersion();
-
-            this.testRequestSender.WaitForRequestHandlerConnection(123);
-
-            this.mockCommunicationManager.Verify(mc => mc.WaitForServerConnection(123), Times.Once);
         }
 
         [TestMethod]
@@ -221,14 +148,7 @@
         [TestMethod]
         public void OnClientProcessExitShouldNotSendErrorMessageIfOperationNotStarted()
         {
-<<<<<<< HEAD
-            var mockCommunicationManager = new Mock<ICommunicationManager>();
-            var message = new Message() { MessageType = MessageType.VersionCheck, Payload = this.protocolConfig.Version };
-            mockCommunicationManager.Setup(mc => mc.ReceiveMessage()).Returns(message);
-            var testRequestSender = new TestRequestSender(mockCommunicationManager.Object, default(TestHostConnectionInfo),  this.mockDataSerializer.Object, this.protocolConfig);
-=======
-            this.SetupFakeCommunicationChannel();
->>>>>>> 8e985cea
+            this.SetupFakeCommunicationChannel();
 
             this.testRequestSender.OnClientProcessExit("Dummy Stderr");
 
@@ -239,14 +159,7 @@
         [TestMethod]
         public void OnClientProcessExitShouldNotSendRawMessageIfOperationNotStarted()
         {
-<<<<<<< HEAD
-            var mockCommunicationManager = new Mock<ICommunicationManager>();
-            var message = new Message() { MessageType = MessageType.ProtocolError, Payload = null };
-            mockCommunicationManager.Setup(mc => mc.ReceiveMessage()).Returns(message);
-            var testRequestSender = new TestRequestSender(mockCommunicationManager.Object, default(TestHostConnectionInfo),  this.mockDataSerializer.Object, this.protocolConfig);
-=======
-            this.SetupFakeCommunicationChannel();
->>>>>>> 8e985cea
+            this.SetupFakeCommunicationChannel();
 
             this.testRequestSender.OnClientProcessExit("Dummy Stderr");
 
@@ -260,18 +173,11 @@
         [TestMethod]
         public void CheckVersionWithTestHostShouldSendHighestSupportedVersion()
         {
-<<<<<<< HEAD
-            var mockCommunicationManager = new Mock<ICommunicationManager>();
-            var message = new Message() { MessageType = MessageType.TestCasesFound, Payload = null };
-            mockCommunicationManager.Setup(mc => mc.ReceiveMessage()).Returns(message);
-            var testRequestSender = new TestRequestSender(mockCommunicationManager.Object, default(TestHostConnectionInfo),  this.mockDataSerializer.Object, this.protocolConfig);
-=======
             this.SetupDeserializeMessage(MessageType.VersionCheck, 99);
             this.SetupRaiseMessageReceivedOnCheckVersion();
             this.SetupFakeCommunicationChannel();
 
             this.testRequestSender.CheckVersionWithTestHost();
->>>>>>> 8e985cea
 
             this.mockDataSerializer.Verify(ds => ds.SerializePayload(MessageType.VersionCheck, DUMMYPROTOCOLVERSION), Times.Once);
             this.mockChannel.Verify(mc => mc.Send(It.IsAny<string>()), Times.Once);
@@ -324,14 +230,7 @@
         [TestMethod]
         public void DiscoverTestsShouldSendStartDiscoveryMessageOnChannel()
         {
-<<<<<<< HEAD
-            var sources = new List<string>() { "Hello", "World" };
-            string settingsXml = "SettingsXml";
-            var mockHandler = new Mock<ITestDiscoveryEventsHandler2>();
-            var discoveryCriteria = new DiscoveryCriteria(sources, 100, settingsXml);
-=======
-            this.SetupFakeCommunicationChannel();
->>>>>>> 8e985cea
+            this.SetupFakeCommunicationChannel();
 
             this.testRequestSender.DiscoverTests(new DiscoveryCriteria(), this.mockDiscoveryEventsHandler.Object);
 
@@ -356,15 +255,8 @@
         [TestMethod]
         public void DiscoverTestsShouldNotifyRawMessageOnMessageReceived()
         {
-<<<<<<< HEAD
-            var sources = new List<string>() { "Hello", "World" };
-            string settingsXml = "SettingsXml";
-            var mockHandler = new Mock<ITestDiscoveryEventsHandler2>();
-            var discoveryCriteria = new DiscoveryCriteria(sources, 100, settingsXml);
-=======
             this.SetupDeserializeMessage(MessageType.TestMessage, new TestMessagePayload());
             this.SetupFakeCommunicationChannel();
->>>>>>> 8e985cea
 
             this.testRequestSender.DiscoverTests(new DiscoveryCriteria(), this.mockDiscoveryEventsHandler.Object);
 
@@ -387,21 +279,14 @@
         [TestMethod]
         public void DiscoverTestsShouldNotifyDiscoveryCompleteOnCompleteMessageReceived()
         {
-<<<<<<< HEAD
-            var sources = new List<string>() { "Hello", "World" };
-            string settingsXml = "SettingsXml";
-            var mockHandler = new Mock<ITestDiscoveryEventsHandler2>();
-            var discoveryCriteria = new DiscoveryCriteria(sources, 100, settingsXml);
-=======
-            var completePayload = new DiscoveryCompletePayload { TotalTests = 10, IsAborted = true };
+            var completePayload = new DiscoveryCompletePayload { TotalTests = 10, IsAborted = false };
             this.SetupDeserializeMessage(MessageType.DiscoveryComplete, completePayload);
             this.SetupFakeCommunicationChannel();
->>>>>>> 8e985cea
-
-            this.testRequestSender.DiscoverTests(new DiscoveryCriteria(), this.mockDiscoveryEventsHandler.Object);
-
-            this.RaiseMessageReceivedEvent();
-            this.mockDiscoveryEventsHandler.Verify(eh => eh.HandleDiscoveryComplete(10, null, true));
+
+            this.testRequestSender.DiscoverTests(new DiscoveryCriteria(), this.mockDiscoveryEventsHandler.Object);
+
+            this.RaiseMessageReceivedEvent();
+            this.mockDiscoveryEventsHandler.Verify(eh => eh.HandleDiscoveryComplete(It.Is<DiscoveryCompleteEventArgs>(dc => dc.IsAborted == false && dc.TotalCount == 10), null));
         }
 
         [TestMethod]
@@ -411,59 +296,6 @@
             this.SetupDeserializeMessage(MessageType.TestMessage, message);
             this.SetupFakeCommunicationChannel();
 
-<<<<<<< HEAD
-            this.mockCommunicationManager.Verify(mc => mc.SendMessage(MessageType.StartDiscovery, discoveryCriteria, this.protocolConfig.Version), Times.Once);
-            this.mockDataSerializer.Verify(ds => ds.DeserializeMessage(rawMessage), Times.Once);
-            mockHandler.Verify(mh => mh.HandleDiscoveryComplete(It.IsAny<DiscoveryCompleteEventArgs>(), null), Times.Once);
-            mockHandler.Verify(mh => mh.HandleRawMessage(rawMessage), Times.Once);
-        }
-
-        [TestMethod]
-        public void DiscoverTestsShouldCollectMetricsOnHandleDiscoveryComplete()
-        {
-            var dict = new Dictionary<string, object>();
-            dict.Add("DummyMessage", "DummyValue");
-
-            var mockHandler = new Mock<ITestDiscoveryEventsHandler2>();
-            var rawMessage = "RunComplete";
-            var completePayload = new DiscoveryCompletePayload()
-                                      {
-                                          IsAborted = false,
-                                          LastDiscoveredTests = null,
-                                          TotalTests = 1,
-                                          Metrics = dict
-                                      };
-            var message = new Message() { MessageType = MessageType.DiscoveryComplete, Payload = null };
-
-            this.SetupReceiveRawMessageAsyncAndDeserializeMessageAndInitialize(rawMessage, message);
-            this.mockDataSerializer.Setup(ds => ds.DeserializePayload<DiscoveryCompletePayload>(message)).Returns(completePayload);
-
-            DiscoveryCompleteEventArgs actualDiscoveryCompleteEventArgs = null;
-            mockHandler.Setup(md => md.HandleDiscoveryComplete(It.IsAny<DiscoveryCompleteEventArgs>(), null))
-                .Callback<DiscoveryCompleteEventArgs, IEnumerable<TestCase>>(
-                    (discoveryCompleteEventArgs, testCase) =>
-                        {
-                            actualDiscoveryCompleteEventArgs = discoveryCompleteEventArgs;
-                        });
-
-            // Act.
-            this.testRequestSender.DiscoverTests(new DiscoveryCriteria(), mockHandler.Object);
-
-            // Verify
-            Assert.AreEqual(actualDiscoveryCompleteEventArgs.Metrics, dict);
-        }
-
-        [TestMethod]
-        public void DiscoverTestsShouldHandleExceptionOnSendMessage()
-        {
-            var sources = new List<string>() { "Hello", "World" };
-            string settingsXml = "SettingsXml";
-            var mockHandler = new Mock<ITestDiscoveryEventsHandler2>();
-            var discoveryCriteria = new DiscoveryCriteria(sources, 100, settingsXml);
-            var exception = new Exception();
-            this.mockCommunicationManager.Setup(cm => cm.SendMessage(MessageType.StartDiscovery, discoveryCriteria, this.protocolConfig.Version))
-                .Throws(exception);
-=======
             this.testRequestSender.DiscoverTests(new DiscoveryCriteria(), this.mockDiscoveryEventsHandler.Object);
 
             this.RaiseMessageReceivedEvent();
@@ -475,19 +307,12 @@
         {
             this.SetupExceptionOnMessageReceived();
             this.SetupFakeCommunicationChannel();
->>>>>>> 8e985cea
-
-            this.testRequestSender.DiscoverTests(new DiscoveryCriteria(), this.mockDiscoveryEventsHandler.Object);
-
-<<<<<<< HEAD
-            mockHandler.Verify(mh => mh.HandleDiscoveryComplete(It.IsAny<DiscoveryCompleteEventArgs>(), null), Times.Once);
-            mockHandler.Verify(mh => mh.HandleLogMessage(TestMessageLevel.Error, It.IsAny<string>()), Times.Once);
-            mockHandler.Verify(mh => mh.HandleRawMessage(It.IsAny<string>()), Times.Exactly(2));
-=======
+
+            this.testRequestSender.DiscoverTests(new DiscoveryCriteria(), this.mockDiscoveryEventsHandler.Object);
+
             this.RaiseMessageReceivedEvent();
             this.mockDiscoveryEventsHandler.Verify(eh => eh.HandleLogMessage(TestMessageLevel.Error, It.Is<string>(s => s.Contains("Dummy Message"))));
             this.mockDiscoveryEventsHandler.Verify(eh => eh.HandleRawMessage("SerializedMessage"), Times.Once);
->>>>>>> 8e985cea
         }
 
         [TestMethod]
@@ -499,7 +324,7 @@
             this.testRequestSender.DiscoverTests(new DiscoveryCriteria(), this.mockDiscoveryEventsHandler.Object);
 
             this.RaiseMessageReceivedEvent();
-            this.mockDiscoveryEventsHandler.Verify(eh => eh.HandleDiscoveryComplete(-1, null, true));
+            this.mockDiscoveryEventsHandler.Verify(eh => eh.HandleDiscoveryComplete(It.Is<DiscoveryCompleteEventArgs>(dc => dc.IsAborted == true && dc.TotalCount == -1), null));
         }
 
         [TestMethod]
@@ -514,57 +339,33 @@
             this.RaiseClientDisconnectedEvent();
 
             this.mockDiscoveryEventsHandler.Verify(eh => eh.HandleLogMessage(TestMessageLevel.Error, It.IsAny<string>()), Times.Never);
-            this.mockDiscoveryEventsHandler.Verify(eh => eh.HandleDiscoveryComplete(-1, null, true), Times.Never);
+            this.mockDiscoveryEventsHandler.Verify(eh => eh.HandleDiscoveryComplete(new DiscoveryCompleteEventArgs(-1, true), null), Times.Never);
         }
 
         [TestMethod]
         public void DiscoverTestShouldNotifyLogMessageIfClientDisconnected()
         {
-<<<<<<< HEAD
-            var sources = new List<string>() { "Hello", "World" };
-            string settingsXml = "SettingsXml";
-            var mockHandler = new Mock<ITestDiscoveryEventsHandler2>();
-            var discoveryCriteria = new DiscoveryCriteria(sources, 100, settingsXml);
-            this.mockCommunicationManager.Setup(cm => cm.ReceiveRawMessageAsync(It.IsAny<CancellationToken>()))
-                .Returns(Task.FromResult((string)null))
-                .Callback(() => exitCallback(errorMessage));
-
-            this.mockCommunicationManager.Setup(mc => mc.HostServer(It.IsAny<IPEndPoint>()))
-                .Returns(new IPEndPoint(IPAddress.Loopback, 0));
-=======
             // Expect default error message since we've not set any client exit message
             var expectedErrorMessage = "Reason: Unable to communicate";
             this.SetupFakeCommunicationChannel();
             this.mockDataSerializer.Setup(ds => ds.SerializePayload(MessageType.TestMessage, It.Is<TestMessagePayload>(p => p.Message.Contains(expectedErrorMessage))))
                 .Returns("Serialized error");
             this.testRequestSender.DiscoverTests(new DiscoveryCriteria(), this.mockDiscoveryEventsHandler.Object);
->>>>>>> 8e985cea
-
-            this.RaiseClientDisconnectedEvent();
-
-<<<<<<< HEAD
-            mockHandler.Verify(mh => mh.HandleDiscoveryComplete(It.IsAny<DiscoveryCompleteEventArgs>(), null), Times.Once);
-            mockHandler.Verify(mh => mh.HandleLogMessage(TestMessageLevel.Error, string.Format(CommunicationUtilitiesResources.AbortedTestDiscovery, errorMessage)), Times.Once);
-            mockHandler.Verify(mh => mh.HandleRawMessage(It.IsAny<string>()), Times.Exactly(2));
-=======
+
+            this.RaiseClientDisconnectedEvent();
+
             this.mockDiscoveryEventsHandler.Verify(eh => eh.HandleLogMessage(TestMessageLevel.Error, It.Is<string>(s => s.Contains(expectedErrorMessage))));
             this.mockDiscoveryEventsHandler.Verify(eh => eh.HandleRawMessage(It.Is<string>(s => !string.IsNullOrEmpty(s) && s.Equals("Serialized error"))), Times.Once);
->>>>>>> 8e985cea
         }
 
         [TestMethod]
         public void DiscoverTestShouldNotifyLogMessageIfClientDisconnectedWithClientExit()
         {
-<<<<<<< HEAD
-            var mockHandler = new Mock<ITestRunEventsHandler>();
-            var runCriteria = new TestRunCriteriaWithSources(null, null, null, null);
-=======
             this.SetupFakeCommunicationChannel();
             this.mockDataSerializer.Setup(ds => ds.SerializePayload(MessageType.TestMessage, It.Is<TestMessagePayload>(p => p.Message.Contains("Dummy Stderr"))))
                 .Returns("Serialized Stderr");
             this.testRequestSender.DiscoverTests(new DiscoveryCriteria(), this.mockDiscoveryEventsHandler.Object);
             this.testRequestSender.OnClientProcessExit("Dummy Stderr");
->>>>>>> 8e985cea
 
             this.RaiseClientDisconnectedEvent();
 
@@ -580,7 +381,7 @@
 
             this.RaiseClientDisconnectedEvent();
 
-            this.mockDiscoveryEventsHandler.Verify(eh => eh.HandleDiscoveryComplete(-1, null, true));
+            this.mockDiscoveryEventsHandler.Verify(eh => eh.HandleDiscoveryComplete(It.Is<DiscoveryCompleteEventArgs>(dc => dc.IsAborted == true && dc.TotalCount == -1), null));
         }
 
         #endregion
@@ -601,12 +402,7 @@
         [TestMethod]
         public void InitializeExecutionShouldSendCommunicationMessageWithCorrectParametersWithVersion()
         {
-<<<<<<< HEAD
-            var mockHandler = new Mock<ITestRunEventsHandler>();
-            var runCriteria = new TestRunCriteriaWithTests(null, null, null, null);
-=======
             this.SetupFakeChannelWithVersionNegotiation(DUMMYNEGOTIATEDPROTOCOLVERSION);
->>>>>>> 8e985cea
 
             this.testRequestSender.InitializeExecution(this.pathToAdditionalExtensions, true);
 
@@ -627,37 +423,17 @@
         [TestMethod]
         public void StartTestRunShouldSendStartTestExecutionWithSourcesOnChannelWithVersion()
         {
-<<<<<<< HEAD
-            var mockHandler = new Mock<ITestRunEventsHandler>();
-            var runCriteria = new TestRunCriteriaWithSources(null, null, null, null);
-=======
             this.SetupFakeChannelWithVersionNegotiation(DUMMYNEGOTIATEDPROTOCOLVERSION);
->>>>>>> 8e985cea
 
             this.testRequestSender.StartTestRun(this.testRunCriteriaWithSources, this.mockExecutionEventsHandler.Object);
 
             this.mockDataSerializer.Verify(d => d.SerializePayload(MessageType.StartTestExecutionWithSources, this.testRunCriteriaWithSources, DUMMYNEGOTIATEDPROTOCOLVERSION), Times.Once);
         }
 
-<<<<<<< HEAD
-            var completePayload = new TestRunCompletePayload()
-            {
-                ExecutorUris = null, LastRunTests = null, RunAttachments = null, TestRunCompleteArgs = null
-            };
-            var completeMessage = new Message() { MessageType = MessageType.ExecutionComplete, Payload = null };
-            var waitHandle = new AutoResetEvent(false);
-            mockHandler.Setup(mh => mh.HandleLogMessage(TestMessageLevel.Error, rawMessage)).Callback(
-                () =>
-                {
-                    this.mockDataSerializer.Setup(ds => ds.DeserializeMessage(It.IsAny<string>())).Returns(completeMessage);
-                    this.mockDataSerializer.Setup(ds => ds.DeserializePayload<TestRunCompletePayload>(completeMessage)).Callback(() => { waitHandle.Set(); })
-                    .Returns(completePayload);
-                });
-=======
         [TestMethod]
         public void StartTestRunWithTestsShouldSendStartTestExecutionWithTestsOnChannel()
         {
-            var runCriteria = new TestRunCriteriaWithTests(new TestCase[2], "runsettings", null);
+            var runCriteria = new TestRunCriteriaWithTests(new TestCase[2], "runsettings", null, null);
             this.SetupFakeCommunicationChannel();
 
             this.testRequestSender.StartTestRun(runCriteria, this.mockExecutionEventsHandler.Object);
@@ -669,7 +445,7 @@
         [TestMethod]
         public void StartTestRunWithTestsShouldSendStartTestExecutionWithTestsOnChannelWithVersion()
         {
-            var runCriteria = new TestRunCriteriaWithTests(new TestCase[2], "runsettings", null);
+            var runCriteria = new TestRunCriteriaWithTests(new TestCase[2], "runsettings", null, null);
             this.SetupFakeChannelWithVersionNegotiation(DUMMYNEGOTIATEDPROTOCOLVERSION);
 
             this.testRequestSender.StartTestRun(runCriteria, this.mockExecutionEventsHandler.Object);
@@ -682,38 +458,22 @@
         {
             this.SetupDeserializeMessage(MessageType.TestMessage, new TestMessagePayload());
             this.SetupFakeCommunicationChannel();
->>>>>>> 8e985cea
-
-            this.testRequestSender.StartTestRun(this.testRunCriteriaWithSources, this.mockExecutionEventsHandler.Object);
-
-<<<<<<< HEAD
-            this.mockCommunicationManager.Verify(mc => mc.SendMessage(MessageType.StartTestExecutionWithSources, runCriteria, this.protocolConfig.Version), Times.Once);
-            this.mockDataSerializer.Verify(ds => ds.DeserializeMessage(It.IsAny<string>()), Times.AtLeast(2));
-
-            // Asserting that 'StartTestRun" should have been completed, & invoked only once
-            this.mockDataSerializer.Verify(ds => ds.DeserializePayload<TestRunCompletePayload>(completeMessage), Times.Exactly(1));
-            mockHandler.Verify(mh => mh.HandleLogMessage(payload.MessageLevel, payload.Message), Times.Once);
-            mockHandler.Verify(mh => mh.HandleRawMessage(rawMessage), Times.AtLeastOnce);
-=======
+
+            this.testRequestSender.StartTestRun(this.testRunCriteriaWithSources, this.mockExecutionEventsHandler.Object);
+
             this.RaiseMessageReceivedEvent();
             this.mockExecutionEventsHandler.Verify(eh => eh.HandleRawMessage("DummyData"), Times.Once);
->>>>>>> 8e985cea
         }
 
         [TestMethod]
         public void StartTestRunShouldNotifyTestRunStatsChangeOnRunStatsMessageReceived()
         {
-<<<<<<< HEAD
-            var mockHandler = new Mock<ITestRunEventsHandler>();
-            var runCriteria = new TestRunCriteriaWithSources(null, null, null, null);
-=======
             var testRunChangedArgs = new TestRunChangedEventArgs(
                 null,
                 new Microsoft.VisualStudio.TestPlatform.ObjectModel.TestResult[2],
                 new TestCase[2]);
             this.SetupDeserializeMessage(MessageType.TestRunStatsChange, testRunChangedArgs);
             this.SetupFakeCommunicationChannel();
->>>>>>> 8e985cea
 
             this.testRequestSender.StartTestRun(this.testRunCriteriaWithSources, this.mockExecutionEventsHandler.Object);
 
@@ -774,14 +534,9 @@
         [TestMethod]
         public void StartTestRunShouldSendLaunchDebuggerAttachedCallbackOnMessageReceived()
         {
-<<<<<<< HEAD
-            var mockHandler = new Mock<ITestRunEventsHandler>();
-            var runCriteria = new TestRunCriteriaWithTests(null, null, null, null);
-=======
             var launchMessagePayload = new TestProcessStartInfo();
             this.SetupDeserializeMessage(MessageType.LaunchAdapterProcessWithDebuggerAttached, launchMessagePayload);
             this.SetupFakeCommunicationChannel();
->>>>>>> 8e985cea
 
             this.testRequestSender.StartTestRun(this.testRunCriteriaWithSources, this.mockExecutionEventsHandler.Object);
 
@@ -891,6 +646,7 @@
         [TestMethod]
         public void SendTestRunCancelShouldSendCancelTestRunMessage()
         {
+            // System.Diagnostics.Debugger.Launch();
             this.SetupFakeCommunicationChannel();
 
             this.testRequestSender.SendTestRunCancel();
@@ -912,12 +668,28 @@
 
         #endregion
 
+        private void CheckAndSetProtocolVersion()
+        {
+            var message = new Message() { MessageType = MessageType.VersionCheck, Payload = this.protocolConfig.Version };
+
+            // this.mockCommunicationEndPoint.Setup(mc => mc.).Returns(message);
+            this.mockDataSerializer.Setup(ds => ds.DeserializePayload<int>(It.IsAny<Message>())).Returns(this.protocolConfig.Version);
+            this.testRequestSender.CheckVersionWithTestHost();
+        }
+
         private string SetupFakeCommunicationChannel(string connectionArgs = "123")
         {
+            this.connectionInfo = new TestHostConnectionInfo
+            {
+                Endpoint = IPAddress.Loopback + ":" + connectionArgs,
+                Role = ConnectionRole.Client,
+                Transport = Transport.Sockets
+            };
+
             // Setup mock connected event and initialize communication channel
-            this.mockServer.Setup(mc => mc.Start())
-                .Returns(connectionArgs)
-                .Callback(() => this.mockServer.Raise(s => s.ClientConnected += null, this.mockServer.Object, this.connectedEventArgs));
+            this.mockServer.Setup(mc => mc.Start(this.connectionInfo.Endpoint))
+                .Returns(this.connectionInfo.Endpoint)
+                .Callback(() => this.mockServer.Raise(s => s.Connected += null, this.mockServer.Object, this.connectedEventArgs));
 
             return this.testRequestSender.InitializeCommunication().ToString();
         }
@@ -935,41 +707,19 @@
 
         private void RaiseMessageReceivedEvent()
         {
-<<<<<<< HEAD
-            this.mockCommunicationManager.Setup(mc => mc.HostServer(It.IsAny<IPEndPoint>())).Returns(new IPEndPoint(IPAddress.Loopback, 0));
-            this.testRequestSender.InitializeCommunication();
-            this.mockCommunicationManager.Setup(mc => mc.ReceiveRawMessageAsync(It.IsAny<CancellationToken>())).Returns(Task.FromResult(rawMessage));
-            this.mockDataSerializer.Setup(ds => ds.DeserializeMessage(rawMessage)).Returns(message);
-=======
             this.mockChannel.Raise(
                 c => c.MessageReceived += null,
                 this.mockChannel.Object,
                 new MessageReceivedEventArgs { Data = "DummyData" });
->>>>>>> 8e985cea
         }
 
         private void RaiseClientDisconnectedEvent()
         {
-<<<<<<< HEAD
-            var mockHandler = new Mock<ITestRunEventsHandler>();
-            var runCriteria = new TestRunCriteriaWithSources(null, null, null, null);
-            this.mockCommunicationManager.Setup(mc => mc.ReceiveRawMessageAsync(It.IsAny<CancellationToken>()))
-                .Callback(() => onClientProcessExitCallback(errorMessage)).Returns(Task.FromResult((string)null));
-            this.mockCommunicationManager.Setup(mc => mc.HostServer(It.IsAny<IPEndPoint>())).Returns(new IPEndPoint(IPAddress.Loopback, 0));
-            string testCompleteRawMessage =
-                "{\"MessageType\":\"TestExecution.Completed\",\"Payload\":{\"TestRunCompleteArgs\":{\"TestRunStatistics\":null,\"IsCanceled\":false,\"IsAborted\":true,\"Error\":{\"ClassName\":\"System.IO.IOException\",\"Message\":\"Unable to read data from the transport connection: An existing connection was forcibly closed by the remote host.\",\"Data\":null,\"InnerException\":null},\"AttachmentSets\":null,\"ElapsedTimeInRunningTests\":\"00:00:00\"},\"LastRunTests\":null,\"RunAttachments\":null,\"ExecutorUris\":null}}";
-            this.mockDataSerializer.Setup(
-                    md => md.SerializePayload(MessageType.ExecutionComplete, It.IsAny<TestRunCompletePayload>()))
-                .Returns(testCompleteRawMessage);
-            var waitHandle = new AutoResetEvent(false);
-            mockHandler.Setup(mh => mh.HandleTestRunComplete(It.IsAny<TestRunCompleteEventArgs>(), null, null, null)).Callback(() => waitHandle.Set());
-=======
             this.mockServer.Raise(
-                s => s.ClientDisconnected += null,
+                s => s.Disconnected += null,
                 this.mockServer.Object,
                 new DisconnectedEventArgs { Error = new Exception("Dummy Message") });
         }
->>>>>>> 8e985cea
 
         private void SetupDeserializeMessage<TPayload>(string messageType, TPayload payload)
         {
@@ -1016,8 +766,8 @@
 
         private class TestableTestRequestSender : TestRequestSender
         {
-            public TestableTestRequestSender(ICommunicationServer server, IDataSerializer serializer, ProtocolConfig protocolConfig)
-                : base(server, serializer, protocolConfig, 0)
+            public TestableTestRequestSender(ICommunicationEndPoint commEndpoint, TestHostConnectionInfo connectionInfo, IDataSerializer serializer, ProtocolConfig protocolConfig)
+                : base(commEndpoint, connectionInfo, serializer, protocolConfig, 0)
             {
             }
         }
