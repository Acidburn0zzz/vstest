--- conflicted
+++ resolved
@@ -31,7 +31,6 @@
         [TestMethod]
         public void GetNavigationDataShouldReturnCorrectFileNameAndLineNumber()
         {
-            Debugger.Launch();
             var currentTargetFrameWork = GetAndSetTargetFrameWork(this.testEnvironment);
             var assemblyPath = this.GetSampleTestAssembly();
 
@@ -40,13 +39,10 @@
 
             Assert.IsNotNull(diaNavigationData, "Failed to get navigation data");
             StringAssert.EndsWith(diaNavigationData.FileName, @"\SimpleTestProject\UnitTest1.cs");
-<<<<<<< HEAD
-            Assert.AreEqual(diaNavigationData.MinLineNumber, 22);
-            Assert.AreEqual(diaNavigationData.MaxLineNumber, 24);
-=======
-            Assert.AreEqual(diaNavigationData.MinLineNumber, 19);
-            Assert.AreEqual(diaNavigationData.MaxLineNumber, 21);
->>>>>>> 10ea3eea
+
+            Assert.AreEqual(diaNavigationData.MinLineNumber, 23);
+            Assert.AreEqual(diaNavigationData.MaxLineNumber, 25);
+
             this.testEnvironment.TargetFramework = currentTargetFrameWork;
         }
 
@@ -82,8 +78,8 @@
 
             Assert.IsNotNull(diaNavigationData, "Failed to get navigation data");
             StringAssert.EndsWith(diaNavigationData.FileName, @"\PerfTestProject\UnitTest1.cs");
-            Assert.AreEqual(diaNavigationData.MinLineNumber, 16);
-            Assert.AreEqual(diaNavigationData.MaxLineNumber, 19);
+            Assert.AreEqual(diaNavigationData.MinLineNumber, 17);
+            Assert.AreEqual(diaNavigationData.MaxLineNumber, 20);
             var expectedTime = 150;
             Assert.IsTrue(watch.Elapsed.Milliseconds < expectedTime, string.Format("DiaSession Perf test Actual time:{0} ms Expected time:{1} ms", watch.Elapsed.Milliseconds, expectedTime));
 
